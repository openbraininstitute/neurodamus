--- conflicted
+++ resolved
@@ -159,7 +159,6 @@
 		tvec.integral	
 	}
 
-<<<<<<< HEAD
     /**
      * Note that the easiest way to write the noise function is:
      * rand.play(&iclamp.amp)
@@ -207,30 +206,6 @@
         // If the stimulus starts with a delay from simulation start time, we will want 0 amps until the next Dt.
         // Note that for Resume, we will be at t > 0 and delay was offset by previous save time. Ergo, we must check that delay > t
         // Note that for legacy versions, we always start with 0 amps; when we stop support for legacy, we should selectively set initial slot to 0
-=======
-/**
-* Note that the easiest way to write the noise function is:
-* 	rand.play(&iclamp.amp)
-* However, this does not allow you the control of when to start and to end the
-* stimulus, so there is a memory overhead of preparing the noise vector in advanced
-* and put it in memory. I do now know of any differences in performance between
-* the vector.play and the rand.play functions.
-*/
-	proc noise(/*start,dur,mean,var[,dt]*/){local dT localobj rngInfo
-		if(numarg()>4) dT = $5 else dT = 0.5
-		initinject()
-		rand.normal($3,$4)
-        tstim_end = $1+$2
-
-        rngInfo = new RNGSettings()
-
-		tvec.indgen($1,$1+$2,dT)
-		stim.copy(tvec.c)
-		stim.setrand(rand)
-
-        // If the stimulus starts with a delay from simulation start time, we will want 0 amps until the next Dt.
-        // Note that for Resume, we will be at t > 0 and delay was offset by previous save time. Ergo, we must check that delay > t
->>>>>>> 9a619b21
         if( rngInfo.getRNGMode() == rngInfo.COMPATIBILITY || $1 > t ) {
             stim.x[0] = 0
         }
@@ -241,11 +216,7 @@
         }
         
         addpoint(0,0)
-<<<<<<< HEAD
-    }
-=======
-        }
->>>>>>> 9a619b21
+        }
 		
 	proc delay(/*dur*/){
 		tvec.add($1)
