/**
 * @file StimulusManager.hoc
 * @brief Process Synapse connections Rules of a BlueConfig (if any) and then instantiate the synapses for a bluebrain sim 
 * @author king
 * @date 2009-10-23
 * @remark Copyright © BBP/EPFL 2005-2011; All rights reserved. Do not distribute without further notice.
 */

{load_file("TStim.hoc")}  //note that the TStim functions are used in a way where our naming schemes don't match 100%
{load_file("EStim.hoc")}

begintemplate StimulusManager

//-----------------------------------------------------------------------------------------------
// Declare member variables
//-----------------------------------------------------------------------------------------------

objref stimList, elecManager, targetManager, cellDistributor, this

//! For use in poisson stims, when creating via the execute stmt, need to have class level object (not just local to function)
objref stimHelper, poissonNetconList, handleList, poissonSynList, vecStimList, voltageReplayList, timeReplayList

//-----------------------------------------------------------------------------------------------
// public members
//-----------------------------------------------------------------------------------------------

public init, linear, interpret, FillSpikeTrain, interpretExtracellulars

//note: for some reason, if we do not make 'noise' function public, we get a syntax error.
public noise

//-----------------------------------------------------------------------------------------------
// Member function implementations
//-----------------------------------------------------------------------------------------------

/*!
 * Typical constructor, create empty list where stimulus are stored as they get generated, keep reference
 * to TargetManager for accessing Targets
 *
 * @param $o1 TargetManager
 * @param $o2 Electrode Manager for extracellular stimulation (optional)
 * @param $3 [deprecated] optional globalBaseSeed to apply to random numbers (default 0)
 */
proc init() { local argIndex
    
    stimList = new List()
    targetManager = $o1
    
    //keep track of how many poisson and noise stims we create so that the seeds can be offset (otherwise we would have same injections or syns/spike trains in a given cell)
    poissonStimCount = 0
    noiseStimCount = 0
    poissonNetconList = new List()
    poissonSynList = new List()
    handleList = new List()
    vecStimList = new List()
    voltageReplayList = new List()
    timeReplayList = new List()
    
    // if we have been passed an elec manager or base seed argument, need to determine now by arg type.  May want to clean this up in the future to
    // remove excess freedom for the users
    if( numarg() > 1 ) {
        if( argtype(2) == 0 ) { // 0 indicates value type arg, which goes to baseSeed 
            globalBaseSeed = $2
        } else if ( argtype(2) == 1 ) { // 1 indicates objref, which goes to elecManager
            elecManager = $o2
        }
    }
    if( numarg() > 2 ) {
        if( argtype(3) == 0 ) { // 0 indicates value type arg, which goes to baseSeed 
            globalBaseSeed = $3
        } else if ( argtype(3) == 1 ) { // 1 indicates objref, which goes to elecManager
            elecManager = $o3
        }
    }
}

//-----------------------------------------------------------------------------------------------

/*!
 * Helper function to get an overview over the requested extracellular stimuli. interpretExtracellulars() needs 
 * them in the following format: A map(String,List), where the key is the target name and the object is 
 * a List of Maps containing Stimulus parameters. Because it is a rather complicated structure to set up, I do
 * it in a separate function.
 * 
 * @param $o1 injRequests - the list of maps containing info on requested StimulusInjects
 * @param $o2 parsedStimuli - Maps containing the information on defined stimuli
 * 
 */
obfunc getExtracellularParams() { local injIndex localobj listForTarget, newListObj, injRequests, stimName, targetName, stim, paramValue, extraList, nil
	if($o1 == nil){
		print "injRequests are NULL!"
	}
	if($o2 == nil){
		print "parsedStimuli are NULL!"
	}
	injRequests = $o1
	extraList = new Map()
	for injIndex=0, injRequests.count()-1 {
	    	stimName = injRequests.o(injIndex).get( "Stimulus" )
			targetName = injRequests.o(injIndex).get( "Target" )
			stim = $o2.get( stimName )
			paramValue = stim.get( "Mode" )
			if( strcmp( paramValue.s, "Extracellular" ) == 0 ) {
				listForTarget = extraList.get(targetName)
				if( listForTarget == nil ){
					newListObj = new List()
					newListObj.append(stim)
					extraList.put( targetName, newListObj )
				} else {
					listForTarget.append(stim)
				}				
			}
	}
	return extraList
}

//-----------------------------------------------------------------------------------------------

/*!
 * This function handles all the requested extracellular stimuli. It uses helper function getExtracellularParams 
 * to get an overview over requested extracellular stimuli
 * 
 *
 * @param $o1 injRequests - the list of maps containing info on requested StimulusInjects
 * @param $o2 parsedStimuli - Maps containing the information on defined stimuli
 * 
 */
proc interpretExtracellulars() { local cellIndex, targetIndex, stimIndex, elecIndex, scaleFac, secType, secNum, offset, tx, ty, tz, x localobj stimlist, eName, pts, gidObj, stim, estim, paramValue, activeElectrode, nil
    strdef tstr 
    //verify that electrode manager was passed to StimulusManager
    if( elecManager == nil ) {
        execerror("Error: attempting to use extracellular stimulation without ElectrodeManager" )
    }
	
	stimlist = getExtracellularParams($o1,$o2)	
	for targetIndex=0, stimlist.count()-1{ //over all unique targets
		print "Treating extracellulars for target: ", stimlist.key(targetIndex).s
		pts = targetManager.getPointList(stimlist.key(targetIndex).s) //get that target
		gidObj = targetManager.gids(stimlist.key(targetIndex).s)
		
		for elecIndex = 0, elecManager.count()-1{ //over all electrodes
			//Now we have every combination of electrode and target. We collect all Stimuli using a given combination,
			//Fill them into one EStim object and do the frequency dependent conversion. Then we Vector.play() it into
			//Every compartment of the target			
			eName = elecManager.getName(elecIndex)			
			activeElectrode = elecManager.getElectrode(elecIndex)			
			estim = new EStim() //Create one EStim per electrode!
			for stimIndex=0, stimlist.o(targetIndex).count()-1 { //Now gather every stimulus using this electrode
				stim = stimlist.o(targetIndex).o(stimIndex)
				// No longer checking for type of stimulus at this stage!
				paramValue = stim.get( "Electrode" )
				//Compare Electrode name. TODO: Need to find a solution for lookup by location.
				//Also: Maybe do this with a Map object?
				if( paramValue != nil && (strcmp(paramValue.s,eName.s)==0) ){
					estim.train( stim.valueOf( "Delay" ), stim.valueOf( "Duration" ), stim.valueOf( "AmpStart" ), stim.valueOf( "Frequency" ), stim.valueOf( "Width" ) )
				}								
			}
			estim.initRawElec() //now that we treated all stimuli using this electrode we can initiate it
			for cellIndex=0, pts.count()-1 { //Now over all compartments in the target
				scaleFac = 0
				for pts.o(cellIndex).each_point(&x) {
					sprint(tstr,"{%s insert extracellular}",secname())
			                execute1(tstr,0)
					if(!getSecTypeAndIndex(&secType,&secNum)){	//Now get the scale factor based on distance
						if(activeElectrode.vInfo()>4){ //version 4 has one value per compartment, <4 only one per Section							
							scaleFac = activeElectrode.getValueForSection(gidObj.x[cellIndex],secType,secNum,x)
						} else {
							scaleFac = activeElectrode.getValueForSection(gidObj.x[cellIndex],secType,secNum)
						}
						if(scaleFac == 0){	//No need to inject anything. 0 is default value for e_extracellular					
							continue
						}
					} else {
						print "Problem identifying section type and number for", secname()
						quit()
					}					
					estim.inject(x,scaleFac)
				}				
			}
			stimList.append(estim)
		}
	}
}

//-----------------------------------------------------------------------------------------------



//-----------------------------------------------------------------------------------------------

/*!
 * For handling stimulus which has been parsed from a file - look at the parameters collected and
 * call the appropriate stimulus functions
 *
 * @param $s1 targetName - which target where stimulus should be injected
 * @param $o2 stim - map containing stimulus parameters
 * 
 * alternatively for Ruben's PFE
 * @param $o1 TPointList where stimulus will be injected
 * @param $o2 stim - map containing stimulus parameters
 * @param $3 gid of cell
 */
proc interpret() { local tempVal, del, dur, relamp, threshold, targetVm  localobj stim, target, paramValue, paramVect, patternName, synType, synConfig, fillFunc, nil

    stim = $o2
    
    paramVect = new Vector()
	paramValue = stim.get( "Mode" )
    
    //Extracellular stimuli handled separately; Current and Voltage Modes only
	if( strcmp( paramValue.s, "Extracellular" ) == 0 ) { 
		return
	}
    
    //all will have Delay and Duration, so parse immediately
    del = stim.valueOf( "Delay" )
    dur = stim.valueOf( "Duration" )
    
    //more specific parameters based on pattern
    patternName = stim.get( "Pattern" )
    
    // Ruben's pfe chunk
    //
    // check for TPointList argument
    if( argtype(1) == 1 ) {
        // SquarePulse for TPointList arg
        if( strcmp( patternName.s, "SquarePulse" ) == 0 ) {
            relamp = stim.valueOf( "relAmp" )
            //threshold = targetManager.getCell($3).getCCell().getThreshold()
            threshold = targetManager.getCell($3).getThreshold()
            squarepulse( $o1, relamp * threshold, del, dur )
        }
    //
    // check for target name argument
    } else if( argtype(1) == 2 ) {
        // SquarePulse for target name arg
        if( strcmp( patternName.s, "SEClamp" ) == 0 ) {
            targetVm = stim.valueOf( "Voltage" )
            seclamp( $s1, targetVm, del, dur )
        } else if( strcmp( patternName.s, "Hyperpolarizing" ) == 0 ) {
            hypamp( $s1, del, dur )
        } else if( strcmp( patternName.s, "SquarePulse" ) == 0 ) {
            /*
            relamp = stim.valueOf( "relAmp" )
            threshold = targetManager.getCells($s1).o(0).getCCell().getThreshold()
            linear( $s1, relamp * threshold, relamp * threshold, del, dur )
            targetManager.getCells($s1)
            */
        } else if( strcmp( patternName.s, "Linear" ) == 0 ) {
            paramVect.append( stim.valueOf("AmpStart") )
            
            //optional option - AmpEnd.  If not there, use same value as AmpStart
            if( stim.exists( "AmpEnd" ) ) {
                paramVect.append( stim.valueOf("AmpEnd") )
            } else {
                paramVect.append( paramVect.x[paramVect.size()-1] )
            }
            
            linear( $s1, paramVect.x[0], paramVect.x[1], del, dur )
        } else if( strcmp( patternName.s, "RelativeLinear" ) == 0 ) {
            paramVect.append( stim.valueOf("PercentStart") )
            
            //optional option - PercentEnd.  If not there, use same value as PercentStart
            if( stim.get( "PercentEnd" ) != nil ) {
                paramVect.append( stim.valueOf("PercentEnd") )
            } else {
                paramVect.append( paramVect.x[paramVect.size()-1] )
            }
            
            relativeLinear( $s1, paramVect.x[0], paramVect.x[1], del, dur )
        } else if ( strcmp( patternName.s, "Pulse" ) == 0 ) {
            //looking at bglib, it expects potentially multiple delay/duration pairs (and an AmpEnd)
            // TODO: rename bglib's stimulus pattern names to be inline with TStim, creating 'train' as replacement for bglib's 'pulse'
            
            paramVect.append( stim.valueOf( "AmpStart" ) )
            paramVect.append( stim.valueOf( "Frequency" ) )
            paramVect.append( stim.valueOf( "Width" ) )
            
            //optional argument - Offset; default = 0.
            // TODO: re-evaluate offset for Pulse stimulus and debug because it looks like it might not be multisplit safe
            if( stim.exists( "Offset" ) ) {
                paramVect.append( stim.valueOf( "Offset" ) )
            } else {
                paramVect.append( 0 )
            }
            
            train( $s1, paramVect.x[0], paramVect.x[1], paramVect.x[2], paramVect.x[3], del, dur )
            //linear( $s1, paramVect.x[0], paramVect.x[0], del, dur )
        } else if(strcmp(patternName.s, "Sinusoidal")==0){        	
        	paramVect.append( stim.valueOf("AmpStart"))
			paramVect.append( stim.valueOf("Frequency"))
			if( stim.exists( "Offset" ) ) {
				paramVect.append( stim.valueOf( "Offset" ) )
			} else {
				paramVect.append( 0 )
			}
        	sinusoid($s1, paramVect.x[0], paramVect.x[1], paramVect.x[2], del, dur)
        } else if( strcmp( patternName.s, "NPoisson" ) == 0 ) {
            paramVect.append( stim.valueOf( "Lambda" ) )
            paramVect.append( stim.valueOf( "Weight" ) )
            paramVect.append( stim.valueOf( "NumOfSynapses" ) )
            
            //Note: SynapseType is optional and may return nil (handled by npoisson function)
            //Note: SynapseConfigure is optional and may return nil (handled by npoisson function)
            //Note: FillFunctionOverride is optional and under development, may return nil (handled by npoisson function)
            //Note: requires special Target handling, so just pass targetName through
            if( stim.exists( "SynapseType" ) ) { synType = stim.get( "SynapseType" ) }
            if( stim.exists( "SynapseConfigure" ) ) { synConfig = stim.get( "SynapseConfigure" ) }
            if( stim.exists( "FillFunctionOverride" ) ) { fillFunc = stim.get( "FillFunctionOverride" ) }
            npoisson( $s1, paramVect.x[0], paramVect.x[1], paramVect.x[2], synType, synConfig, fillFunc, del, dur )
        } else if( strcmp( patternName.s, "NPoissonInhomogeneous" ) == 0 ) {
            //Note: SynapseType is optional and may return nil (handled by npoisson function)
            //Note: SynapseConfigure is optional and may return nil (handled by npoisson function)
            
            //Note: even though we dont use delay/duration, they must still be present in the BlueConfig until I can refactor the code better
            //Note: requires special Target handling, so just pass targetName through
            if( stim.exists( "SynapseType" ) ) { synType = stim.get( "SynapseType" ) }
            if( stim.exists( "SynapseConfigure" ) ) { synConfig = stim.get( "SynapseConfigure" ) }
            npoissonInhomogeneous( $s1, stim.valueOf( "Weight" ), stim.valueOf( "NumOfSynapses" ), synType, \
                synConfig, stim.get( "H5File" ), stim.get( "TBins" ), stim.get( "Rate" )  )
        } else if( strcmp( patternName.s, "SubThreshold" ) == 0 ) {
            subthreshold( $s1, stim.valueOf( "PercentLess" ), del, dur )
        } else if( strcmp( patternName.s, "Noise" ) == 0 ) {
            if( stim.exists( "Mean" ) ) {
                noise( $s1, stim.valueOf( "Mean" ), stim.valueOf( "Variance" ), del, dur )
            } else {
                relativeNoise( $s1, stim.valueOf( "MeanPercent" ), stim.valueOf( "Variance" ), del, dur )
            }
        } else if ( strcmp( patternName.s, "ReplayVoltageTrace" ) == 0 ) {
            //will replay a voltage trace into a cell's soma via SEClamp
            if( stim.exists( "File" ) ) {
                //expecting path to hdf5 files
                // TODO: add suport for other file formats
                replayVoltageTrace( $s1, stim.get( "File" ).s, stim.get( "DataSetLabel" ).s, del, dur )
            }
        } else {
            execerror("Unknown stimulus type", patternName.s)
        }
    }
}

//-----------------------------------------------------------------------------------------------

/*!
 * Injects a squarepulse stimulus into a cell. Takes a TPointList, not a target, as first argument
 *
 * @param $o1 TPointList of points where iclamps will be placed
 * @param $2 amp amplitude of the current injected (nA)
 * @param $3 delay from start of simulation to when current is injected (ms)
 * @param $4 duration of stimulus (ms)
 */
proc squarepulse() { local cellIndex, x, amp, del, dur  localobj pts, tstim
    
    amp = $2
    del = $3
    dur = $4

    //since there are no random elements, we can just evaluate the pointlist and proceed as normal
    pts = $o1
    
    for pts.each_point(&x) {
        
        tstim = new TStim(x)
        
        tstim.pulse( del, dur, amp)
        stimList.append( tstim )
    }
}

//-----------------------------------------------------------------------------------------------

/**
 * Apply a cell's hyperpolarizing current for the given time span.  The current value (I) to apple is 
 * part of the CCell template (provided it has been calculated)
 *
 * @param $s1 Target name
 * @param $2 delay 
 * @param $3 duration
 */
proc hypamp() { local hypampI, ret, x, del, dur  localobj pts, cellList, tstim
    pts = targetManager.getPointList($s1)
    cellList = targetManager.getMETypes($s1)
    //cellList = targetManager.getCells($s1)
    del = $2
    dur = $3
    
    for cellIndex=0, pts.count()-1 {
        for pts.o(cellIndex).each_point(&x) {
            ret = execute1( "{getHypAmp()}", cellList.o(cellIndex), 0 )
            if( ret == 0 ) {
                print cellList.o(cellIndex)
                print "Warning: gid ", pts.o(cellIndex).gid, " request for hyperpolarizing current injection where CCell template has no getHypAmp function"
            } else {
                hypampI = cellList.o(cellIndex).getHypAmp()
                tstim = new TStim(x)
                tstim.pulse( del, dur, hypampI )
                stimList.append(tstim)
            }
        }
    }
}

//-----------------------------------------------------------------------------------------------

/**
 * Uses TStim noise functionality to give each TPoint a random current injection.  Like noise stimulus, but uses each cell's
 * threshold firing current and scales it according to a percentage.  Only tested for Cell targets
 * TODO: There seems to be an issue where it continues to inject some stimulus after the duration should expire.
 * For now, we use it for background stimulation over the whole runtime, so it is low priority to investigate
 *
 * @param $s1 targetName whose points will receive the stimulation
 * @param $2 mean percentage of a cell's threshold current - the noise injection will center around this value
 * @param $3 variance of current
 * @param $4 delay from start of simulation to when current is injected (ms)
 * @param $5 duration of stimulus (ms)
 */
proc relativeNoise() { local x, threshold  localobj pts, cellList, rand, tstim, rngInfo
    pts = targetManager.getPointList($s1)
<<<<<<< HEAD
    cellList = targetManager.getCells($s1)

    rngInfo = new RNGSettings()
    
    for cellIndex=0, pts.count()-1 {
        for pts.o(cellIndex).each_point(&x) {
            threshold = cellList.o(cellIndex).getCCell().getThreshold()

            if( rngInfo.getRNGMode() == rngInfo.COMPATIBILITY ) {
                rand = new Random( pts.o(cellIndex).gid + noiseStimCount )
            } else {
                rand = new Random()
                rand.MCellRan4( noiseStimCount*10000+100, rngInfo.getGlobalSeed() + rngInfo.getStimulusSeed() + pts.o(cellIndex).gid*1000 )
            }
=======
    cellList = targetManager.getMETypes($s1)
    
    for cellIndex=0, pts.count()-1 {
        for pts.o(cellIndex).each_point(&x) {
            threshold = cellList.o(cellIndex).getThreshold()
            rand = new Random( pts.o(cellIndex).gid + noiseStimCount )
>>>>>>> 1f96ef06
            tstim = new TStim(x, rand)
            tstim.noise( $4, $5, threshold*$2/100, threshold*$3/100 )
            stimList.append(tstim)
        }
    }
    
    noiseStimCount = noiseStimCount+1
}

//-----------------------------------------------------------------------------------------------

/**
 * Uses TStim noise functionality to give each TPoint a random current injection.  Only tested for Cell targets
 * TODO: There seems to be an issue where it continues to inject some stimulus after the duration should expire.
 * For now, we use it for background stimulation over the whole runtime, so it is low priority to investigate
 *
 * @param $s1 targetName whose points will receive the stimulation
 * @param $2 mean current where the noise should be centered
 * @param $3 variance of current
 * @param $4 delay from start of simulation to when current is injected (ms)
 * @param $5 duration of stimulus (ms)
 */
proc noise() { local x  localobj pts, rand, tstim, rngInfo
    pts = targetManager.getPointList($s1)

    rngInfo = new RNGSettings()
    
    for cellIndex=0, pts.count()-1 {
        for pts.o(cellIndex).each_point(&x) {
            if( rngInfo.getRNGMode() == rngInfo.COMPATIBILITY ) {
                rand = new Random( pts.o(cellIndex).gid + noiseStimCount )
            } else {
                rand = new Random()
                rand.MCellRan4( noiseStimCount*10000+100, rngInfo.getGlobalSeed() + rngInfo.getStimulusSeed() + pts.o(cellIndex).gid*1000 )
            }
            tstim = new TStim(x, rand)
            tstim.noise( $4, $5, $2, $3 )
            stimList.append(tstim)
        }
    }
    
    noiseStimCount = noiseStimCount+1
}

//-----------------------------------------------------------------------------------------------

/**
 * Injects a pulse stimulus into the targeted locations scaled to some percentage of that cell's threshold
 * current (the current needed to cause 1 AP)
 *
 * @param $s1 Target name which should receive the stimulus
 * @param $2 Percent less than full threshold current (e.g. val of 5 indicates that 95% of threshold is to be injected
 * @param $3 del
 * @param $4 dur
 */
proc subthreshold() { local cellIndex, x  localobj pts, cellList, tstim

    pts = targetManager.getPointList($s1)
    cellList = targetManager.getMETpes($s1)
    //cellList = targetManager.getCells($s1)
    
    for cellIndex=0, pts.count()-1 {
        for pts.o(cellIndex).each_point(&x) {
            tstim = new TStim(x)
            
            tstim.pulse( $3, $4, cellList.o(cellIndex).getThreshold()*(100-$2)/100 )
            stimList.append(tstim)
        }
    }
}

//-----------------------------------------------------------------------------------------------

/*!
 * A modified version of the liner stimulus where the injected current is relative to a cell's threshold
 * current.  Note, unlike the subthreshold stimulus, this uses the percent value directly rather than
 * subtracting from 100%.
 *
 * @param $s1 Name of Target where iclamps will be placed
 * @param $2 percentStart Starting scalar of the cell's threshold current when starting injection
 * @param $3 ampEnd Final scalar of the cell's thrshold current when done injecting
 * @param $4 delay from start of simulation to when current is injected (ms)
 * @param $5 duration of stimulus (ms)
 */
proc relativeLinear() { local cellIndex, x, percentStart, percentEnd, cellThresh, del, dur  localobj pts, tstim, cellList
    
    percentStart = $2
    percentEnd = $3
    del = $4
    dur = $5
    
    pts = targetManager.getPointList($s1)
    cellList = targetManager.getMETypes($s1)
    //cellList = targetManager.getCells($s1)
    
    for cellIndex=0, pts.count()-1 {
        for pts.o(cellIndex).each_point(&x) {
            cellThresh = cellList.o(cellIndex).getThreshold()
            tstim = new TStim(x)
            
            if( percentStart == percentEnd ) {
                tstim.pulse( del, dur, cellThresh*(percentStart/100) )
            } else {
                tstim.ramp( 0, del, cellThresh*(percentStart/100), cellThresh*(percentEnd/100), dur, 0, 0 )
            }
            
            stimList.append( tstim )
        }
    }
}

//-----------------------------------------------------------------------------------------------

/*!
 * Injects a train stimulus into cells wih regular frequency.
 *
 * @param $s1 Name of Target where stims will be placed
 * @param $2 amp
 * @param $3 frequency
 * @param $4 width
 * @param $5 offset std dev
 * @param $6 del
 * @param $7 dur
 */
proc train() { local cellIndex, x, offset, secIndex, foo  localobj pts, tstim, jitter

    pts = targetManager.getPointList($s1)
        
    for cellIndex=0, pts.count()-1 {
    	offset = 0
        if( $5 != 0 ) {
            jitter = new Random( pts.o(cellIndex).gid )
            jitter.normal(0,$5)
        }               
        for pts.o(cellIndex).each_point(&x) {
            tstim = new TStim(x)            
            if( $5 != 0 ) {
            	if($5<0){            		            	
            		offset = offset-$5            			
            	} else {
                offset = jitter.repick()
            	}
            }
            tstim.train( $6+offset, $7, $2, $3, $4 )
            
            stimList.append(tstim)
        }
    }
}

//-----------------------------------------------------------------------------------------------

/*!
 * Injects a sinusoidal stimulus into cells wih regular frequency.
 *
 * @param $s1 Name of Target where stims will be placed
 * @param $2 amp
 * @param $3 frequency
 * @param $4 offset std dev
 * @param $5 del
 * @param $6 dur
 */
proc sinusoid() { local cellIndex, x, offset, secIndex, foo  localobj pts, tstim, jitter	
    pts = targetManager.getPointList($s1)    
    offset = 0
    for cellIndex=0, pts.count()-1 {
    	offset = 0
        if( $4 != 0 ) {
            jitter = new Random( pts.o(cellIndex).gid )
            jitter.normal(0,$4)
        }        
        for pts.o(cellIndex).each_point(&x) {
            tstim = new TStim(x)            
            if( $4 != 0 ) {
            	if($4<0){
            		offset = offset-$4            		
            	} else {
                offset = jitter.repick()
            	}
            }            
            tstim.sin($2,$5+offset,$6,$3)            
            stimList.append(tstim)
        }
    }
}

//-----------------------------------------------------------------------------------------------

/*!
 * Injects a square pulse into a cell.  Note that if the starting and ending amplitude are the same,
 * a simple 
 *
 * @param $s1 Name of Target where iclamps will be placed
 * @param $2 ampStart Starting amplitude of the current injected (nA)
 * @param $3 ampEnd Final amplitude of the current when done injecting (nA)
 * @param $4 delay from start of simulation to when current is injected (ms)
 * @param $5 duration of stimulus (ms)
 */
proc linear() { local cellIndex, x, ampStart, ampEnd, del, dur  localobj pts, tstim
    
    ampStart = $2
    ampEnd = $3
    del = $4
    dur = $5

    //since there are no random elements, we can just evaluate the pointlist and proceed as normal
    pts = targetManager.getPointList($s1)
    
    for cellIndex=0, pts.count()-1 {
        for pts.o(cellIndex).each_point(&x) {
            
            tstim = new TStim(x)
            
            if( ampStart == ampEnd ) {
                tstim.pulse( del, dur, ampStart )
            } else {
                tstim.ramp( 0, del, ampStart, ampEnd, dur, 0, 0 )
            }
            
            stimList.append( tstim )
        }
    }
}

//-----------------------------------------------------------------------------------------------

/*!
 * Apply a poisson stimulus over n artificial synapses distributed randomly on a cell's basal and apical sections
 * 
 * @param $s1 TargetName
 * @param $2 lambda
 * @param $3 weight
 * @param $4 number of synapses
 * @param $o5 synapseType as String Name of object to be instantiated for Synapses (nil for default of ExpSyn)
 * @param $o6 synapseConfigure as String: executes code to modify synapse parameters (nil for default values)
 * @param $o7 fillFunctionOverride as String: determines method used to generate the npoison spike timings (nil for default)
 * @param $8 delay from start of simulation to when stimulus starts (ms)
 * @param $9 duration of stimulus (ms)
 */
proc npoisson() { local cellIndex, del, dur  localobj apicalPoints, basalPoints, gids
    
    del = $8
    dur = $9
    
    //The synapses generated should only go on the apical or basal sections of any target cells
    // difficulty for doing exactly same thing as old bglib: that could operate easily on the section
    // of a cell, but now we work with compartment points only(?)  If so, random selection won't be the same
    // maybe the utility function of targetManager can return only the middle of all sections?
    // e.g Target section helper
    //     {
    //         base_target apic  //note that base_target must be a cell target, if section target, that is fine
    //         base_target dend
    //     }
    
    // open for interpretation - should I get the target, check they type and take action based on that?
    //  or should I send two requests to the targetManager asking for the apic & basal sections, letting
    //  the manager do checks and balances
    gids = targetManager.gids( $s1 )
    apicalPoints = targetManager.getApicalSections( $s1 )
    basalPoints = targetManager.getBasalSections( $s1 )
    
    //for each gid/TPointList - place synapses randomly and supply a spike train
    for cellIndex=0, gids.size()-1 {
        
        //so all cells should be represented and have the same point count regardless of splitting        
        distributePoissonSynapses( gids.x[cellIndex], $2, $3, $4, $o5, $o6, $o7, del, dur, apicalPoints.o(cellIndex), basalPoints.o(cellIndex) )
    }
    
    poissonStimCount = poissonStimCount + 1
}

//-----------------------------------------------------------------------------------------------

/*!
 * Apply a poisson stimulus over n artificial synapses distributed randomly on a cell's basal and apical sections
 * 
 * @param $s1 TargetName
 * @param $2 weight
 * @param $3 number of synapses
 * @param $o4 synapseType as String Name of object to be instantiated for Synapses (nil for default of ExpSyn)
 * @param $o5 synapseConfigure as String: executes code to modify synapse parameters (nil for default values)
 * @param $o6 h5file
 * @param $o7 tbins
 * @param $o8 rate
 */
proc npoissonInhomogeneous() { local cellIndex, del, dur  localobj apicalPoints, basalPoints, gids
    
    //TODO: refactor with npoisson
        
    //The synapses generated should only go on the apical or basal sections of any target cells
    // difficulty for doing exactly same thing as old bglib: that could operate easily on the section
    // of a cell, but now we work with compartment points only(?)  If so, random selection won't be the same
    // maybe the utility function of targetManager can return only the middle of all sections?
    // e.g Target section helper
    //     {
    //         base_target apic  //note that base_target must be a cell target, if section target, that is fine
    //         base_target dend
    //     }
    
    // open for interpretation - should I get the target, check they type and take action based on that?
    //  or should I send two requests to the targetManager asking for the apic & basal sections, letting
    //  the manager do checks and balances
    gids = targetManager.gids( $s1 )
    apicalPoints = targetManager.getApicalSections( $s1 )
    basalPoints = targetManager.getBasalSections( $s1 )
    
    //for each gid/TPointList - place synapses randomly and supply a spike train
    for cellIndex=0, gids.size()-1 {

        //so all cells should be represented and have the same point count regardless of splitting        
        distributePoissonSynapsesInhomogeneous( gids.x[cellIndex], $2, $3, $o4, $o5, $o6, $o7, $o8, apicalPoints.o(cellIndex), basalPoints.o(cellIndex) )
    }
    
    poissonStimCount = poissonStimCount + 1
}

//-----------------------------------------------------------------------------------------------

func getSecTypeAndIndex() { local baseOffset, secIndex  localobj str, strobj
	strdef subset
	str = new String()
strobj = new StringFunctions()
if( strobj.substr( secname(), "soma" ) > 0 ) {
	subset = "soma"
			$&1 = 1
} else if (strobj.substr( secname(), "axon") >0) {
	subset = "axon"
			$&1 = 2
}else if (strobj.substr( secname(), "dend") >0) {
	subset = "dend"
			$&1=3
}else if (strobj.substr( secname(), "apic") > 0) {
	subset = "apic"
			$&1=4
} else {
	return 1
}
// parse out the index from the secname
strobj.tail( secname(), subset, str.s )
		if (strobj.len(str.s) > 0) {
			strobj.left(str.s, strobj.len(str.s)-1) // result should look like [n
        		strobj.right(str.s, 1)
        		sscanf( str.s, "%d", &secIndex )
        		$&2 = secIndex
		} else {
			return 1
		}
$&2=secIndex
		return 0
}

//-----------------------------------------------------------------------------------------------

/*!
 * Given some points on a targeted cell, randomly place synapses and generate their spike trains
 *
 * @param $1 gid
 * @param $2 lambda
 * @param $3 weight
 * @param $4 number of synapses
 * @param $o5 synapseType as String Name of object to be instantiated for Synapses (nil for default of ExpSyn)
 * @param $o6 synapseConfigure as String: executes code to modify synapse parameters (nil for default values)
 * @param $o7 fillFunctionOverride as String: determines method used to generate the npoison spike timings (nil for default)
 * @param $8 delay from start of simulation to when simulation starts
 * @param $9 duration of stimulus
 * @param $o10 TPointList with apical points
 * @param $o11 TPointList with basal points
 */
proc distributePoissonSynapses() { local nCreated, nNeeded, iteration, baseSeed, sectionIndex, lambda, weight, del, dur, substituteCount, vIndex \
    localobj ran1, ran2, apicalPoints, basalPoints, activeSubset, synapseType, synapseConfigure, nc, fih, sf, fillFunctionOverride, vecstim, myvec, nil, rngInfo
    strdef tstr, tstr1
    
    iteration = 0
    nCreated = 0

    rngInfo = new RNGSettings()

    baseSeed = rngInfo.getGlobalSeed() + $1 + poissonStimCount * 10000 //-> should baseSeed be an arg so that it doesn't need knowledge of # of previous npoisson stims?
    lambda = $2
    weight = $3
    nNeeded  =  int($4)
    synapseConfigure = $o6
    fillFunctionOverride = $o7
    del = $8
    dur = $9
    apicalPoints = $o10
    basalPoints = $o11
    
    //determine now if the synapseType is given or we should use the default
    if( object_id($o5,1) < 0 ) {
        synapseType = new String("ExpSyn")
    } else {
        synapseType = $o5
    }
    
    while ( nCreated < nNeeded ) {
    
        //count the iterations and use that to offset the seed
        iteration = iteration + 1
        
        ran2 = new Random(baseSeed + iteration)
        ran2.MCellRan4(baseSeed + iteration, $1+100 )
        ran2.discunif(0,1)
        
        ran1 = new Random(baseSeed + iteration)
        ran1.MCellRan4(baseSeed + iteration, $1+110 )
        
        //first choose to target apical of basal sections
        if(ran2.repick()) {
            activeSubset = basalPoints
        } else {
            activeSubset = apicalPoints
        }
        
        if( activeSubset.count() == 0 ) { continue }
        
        ran1.discunif( 0, activeSubset.count()-1 )
        sectionIndex = ran1.repick()
        
        //do we have random access to TPointList SectionRef members?  how should such a utility function look/behave?
        if( !activeSubset.sclst.o(sectionIndex).exists() ) {  //section not on this cpu
            nCreated = nCreated + 1  //assume another split piece handles it instead
            continue
        }
        
        //the section is on this cpu, so create the synapse and fill the spike train
        activeSubset.access_(sectionIndex)
        sprint(tstr,"stimHelper = new %s(0.5)", synapseType.s )
        execute1(tstr, this)
        
        //do we need to execute some statements on the synapse?
        if( object_id( synapseConfigure, 1 ) != -1 ) {
            sf = new StringFunctions()
            
            //need to replace all '%s' with stimHelper object
            substituteCount = 0
            tstr = synapseConfigure.s
            
            // keep checking the string for '%s'; as long as one is there, rebuild the string around it
            while( sf.substr( tstr, "%s" ) != -1 ) {
                sf.head( tstr, "%s", tstr1 )
                sf.tail( tstr, "%s", tstr )
                sprint( tstr, "%s%s%s", tstr1, stimHelper, tstr )
            }
            
            //surround with curly braces then execute
            sprint(tstr, "{%s}", tstr )
            //print "execute ", tstr
            execute1(tstr,this)
            
            //debug - only works for ExpSyn
            //print stimHelper.e, " ", stimHelper.tau
        }
        
        if( object_id( fillFunctionOverride, 1 ) == -1 ) {  //no override - so use default spike timing fill method
            
            nc = new NetCon( nil, stimHelper,10,1,weight )  //has nil source
            
            //why do we register an init handler if we are just going to call the function anyways?
            // do we end up with twice the events?
            sprint(tstr,"FillSpikeTrain(%s,%f,%f,%f,%d)", nc, lambda, del, dur, baseSeed+iteration )
            fih = new FInitializeHandler(tstr, this)
            execute1(tstr, this)
        } else {
            tstr = "print \"Jim broke this!\""
        }
        
        //keep variables so they don't get deleted
        poissonNetconList.append(nc)
        poissonSynList.append(stimHelper)
        handleList.append(fih)
        
        nCreated = nCreated + 1
    }
}

//-----------------------------------------------------------------------------------------------

/*!
 * Given some points on a targeted cell, randomly place synapses and generate their spike trains
 *
 * @param $1 gid
 * @param $2 weight
 * @param $3 number of synapses
 * @param $o4 synapseType as String Name of object to be instantiated for Synapses (nil for default of ExpSyn)
 * @param $o5 synapseConfigure as String: executes code to modify synapse parameters (nil for default values)
 * @param $o6 h5file
 * @param $o7 tbins
 * @param $o8 rate
 * @param $o9 apical points
 * @param $o10 basal points
 */
proc distributePoissonSynapsesInhomogeneous() { local nCreated, nNeeded, iteration, baseSeed, sectionIndex, weight, substituteCount, tIndex \
    localobj ran1, ran2, apicalPoints, basalPoints, activeSubset, synapseType, synapseConfigure, nc, sf, h5file, tbins, rate, h5reader, vecstim, tbins_vec, rate_vec, inhpoiss, exprng, uniformrng, nil, rngInfo
    strdef tstr, tstr1
    
    //TODO: refactor this code with distributePoissonSynapses
    
    iteration = 0
    nCreated = 0

    rngInfo = new RNGSettings()

    baseSeed = rngInfo.getGlobalSeed() + $1 + poissonStimCount * 10000 //-> should baseSeed be an arg so that it doesn't need knowledge of # of previous npoisson stims?
    weight = $2
    nNeeded  =  int($3)
    synapseConfigure = $o5
    h5file = $o6
    tbins = $o7
    rate = $o8
    apicalPoints = $o9
    basalPoints = $o10
    
    //determine now if the synapseType is given or we should use the default
    if( object_id($o4,1) < 0 ) {
        synapseType = new String("ExpSyn")
    } else {
        synapseType = $o4
    }


    //open h5file ... only need to read it once for all synapses
    // they all share the same tbins_vec and rate_vec object
    h5reader = new HDF5Reader( h5file.s )
        
    //get tbins from file - put in vector for InhPoissonStim
    h5reader.loadData( tbins.s )
    nrows = h5reader.numberofrows( tbins.s )
        
    tbins_vec = new Vector()
    for tIndex=0,nrows-1 { 
        //print h5reader.getData( tbins.s, tIndex, 0 )
        tbins_vec.append( h5reader.getData( tbins.s, tIndex, 0 ) )
    }

    //get rate from file - put in vector for InhPoissonStim
    h5reader.loadData( rate.s )
    nrows = h5reader.numberofrows( rate.s )
        
    rate_vec = new Vector()
    for tIndex=0,nrows-1 { 
        //print h5reader.getData( rate.s, tIndex, 0 )
        rate_vec.append( h5reader.getData( rate.s, tIndex, 0 ) )
    }
    
    vecStimList.append( tbins_vec )
    vecStimList.append( rate_vec )


    while ( nCreated < nNeeded ) {
    
        //count the iterations and use that to offset the seed
        iteration = iteration + 1
        
        ran2 = new Random(baseSeed + iteration)
        ran2.MCellRan4(baseSeed + iteration, $1+100 )
        ran2.discunif(0,1)
        
        ran1 = new Random(baseSeed + iteration)
        ran1.MCellRan4(baseSeed + iteration, $1+110 )
        
        //first choose to target apical of basal sections
        if(ran2.repick()) {
            activeSubset = basalPoints
        } else {
            activeSubset = apicalPoints
        }
        
        if( activeSubset.count() == 0 ) { continue }
        
        ran1.discunif( 0, activeSubset.count()-1 )
        sectionIndex = ran1.repick()
        
        //do we have random access to TPointList SectionRef members?  how should such a utility function look/behave?
        if( !activeSubset.sclst.o(sectionIndex).exists() ) {  //section not on this cpu
            nCreated = nCreated + 1  //assume another split piece handles it instead
            continue
        }
        
        //the section is on this cpu, so create the synapse and fill the spike train
        activeSubset.access_(sectionIndex)
        sprint(tstr,"stimHelper = new %s(0.5)", synapseType.s )
        execute1(tstr, this)
        
        //do we need to execute some statements on the synapse?
        if( object_id( synapseConfigure, 1 ) != -1 ) {
            sf = new StringFunctions()
            
            //need to replace all '%s' with stimHelper object
            substituteCount = 0
            tstr = synapseConfigure.s
            
            // keep checking the string for '%s'; as long as one is there, rebuild the string around it
            while( sf.substr( tstr, "%s" ) != -1 ) {
                sf.head( tstr, "%s", tstr1 )
                sf.tail( tstr, "%s", tstr )
                sprint( tstr, "%s%s%s", tstr1, stimHelper, tstr )
            }
            
            //surround with curly braces then execute
            sprint(tstr, "{%s}", tstr )
            //print "execute ", tstr
            execute1(tstr,this)
            
            //debug - only works for ExpSyn
            //print stimHelper.e, " ", stimHelper.tau
        }
        
        
        //ignore rate dataset for now
        //h5reader.loadData( rate.s )
        //nrows = h5reader.numberofrows( rate.s )
        
        inhpoiss = new InhPoissonStim(0.5)
        nc = new NetCon(inhpoiss, stimHelper)
	nc.weight[0] = weight
	nc.delay = 0.1
        inhpoiss.setTbins( tbins_vec )
        inhpoiss.setRate( rate_vec )

	// The InhPoissonStim needs random #s
	exprng = new Random()
	exprng.ACG(baseSeed+iteration)
	exprng.negexp(1)
	uniformrng = new Random()
	uniformrng.ACG(baseSeed+iteration)
	uniformrng.uniform(0.0,1.0)
        inhpoiss.setRNGs(exprng, uniformrng)

        //keep variables so they don't get deleted
        poissonNetconList.append(nc)
        poissonSynList.append(stimHelper)
        vecStimList.append( inhpoiss )
        vecStimList.append( exprng )
        vecStimList.append( uniformrng )
        
        nCreated = nCreated + 1
    }
}

//-----------------------------------------------------------------------------------------------

/*!
 * This function creates spike events distributed as the intervals between events in a poisson distribution.
 * It populates a vector with randomly generated time values and assigns those to the given netcon.
 *
 * @param $o1 Netcon Object
 * @param $2 mean firing rate.
 * @param $3 Delay
 * @param $4 TimeDuration
 * @param $5 seed
 */
proc FillSpikeTrain() { local i,tmpt, time, index, SpikeNeeded, nSpikeNeeded, SpikeDiff localobj ran, tVec, ran2
    //print "Seed = ", $5
    tVec    =  new Vector()
    ran     =  new Random()   
    ran.ACG($5) 
    //ran.MCellRan4()
    ran.negexp(1000/$2)
    //ran.negexp($2)
    time    = 0    
    SpikeNeeded = (($4 * $2)/1000)
    nSpikeNeeded = int (SpikeNeeded)
    if((SpikeNeeded - nSpikeNeeded) >= 0.5){
       nSpikeNeeded = nSpikeNeeded + 1
    }
   
    while (time < $4){
	tmpt = ran.repick()
        //time = time + ran.repick()
        if(tmpt+time > $4){
            break
        }
        time = time + tmpt
        tVec.append(time)
    }
    if(SpikeNeeded < 1)	  {
        time = 0 
    }
    
    for i =0, tVec.size-1 {
        $o1.event(tVec.x[i] + $3) 
    }
}

//-----------------------------------------------------------------------------------------------

/*!
 * Take voltage values from a file source and play to an SEClamp on a cell's soma.  This assumes that the files are
 * HDF5 reports produced by previous runs of the simulator using the fixed time step method.  TODO: support other file
 * layouts.  Difficult to say if the Bin report bbp format will be among those since it is laid out more appropriately
 * for accessing a single timestep of the circuit at once rather than a single cell's states all at one
 *
 * @param $s1 Target name to receive the SEClamp
 * @param $s2 path where data files can be found
 * @param $s3 label of dataset to use from h5 files
 * @param $4  Stim delay
 * @param $5  Stim duration
 */
proc replayVoltageTrace() { local gidIndex, x, dtReport, del, dur \
    localobj gids, pts, dataset, filename, voltageReader, vvec, dvec, tvec, stim, pc
    
    del = $4
    dur = $5
    
    dataset = new String()
    filename = new String()
    gids = targetManager.gids( $s1 )
    pts = targetManager.getPointList( $s1 )
    
    for gidIndex=0, gids.size()-1 {
        
        gid = gids.x[gidIndex]
        sprint( filename.s, "%s/a%d.h5", $s2, gid )        
        voltageReader = new HDF5Reader( filename.s )
        
        sprint( dataset.s, "/a%d/%s/data", gid, $s3 )        
        voltageReader.loadData( dataset.s )
        
        dtReport = voltageReader.getAttributeValue( dataset.s, "Dt" )
        
        vvec = new Vector()        
        voltageReader.getColumnData( dataset.s, 0, vvec )
                
        // we need to give a tvec to SEClamp, use the stimulation timing values to generate
        tvec = new Vector()
        tvec = tvec.indgen( del, del+dur, dtReport )
        
        // if we have more voltage data than time or the reverse, balance the vectors
        if( vvec.size() > tvec.size() ) {
            vvec.resize( tvec.size() )
        } else if ( tvec.size() < vvec.size() ) {
            tvec.resize( vvec.size() )
        }
                
        for pts.o(gidIndex).each_point(&x) {
            stim = new SEClamp(x)
            stim.rs = 0.01
            stim.dur1 = dur
            
            dvec = vvec.c
            dvec.play_remove()
            dvec.play( &stim.amp1, tvec )
            voltageReplayList.append( dvec )
            
            stimList.append(stim)
        }
        
        timeReplayList.append( tvec )
        
    }
    
}

//-----------------------------------------------------------------------------------------------

/**
 * Places an SEClamp on the targeted locations which will hold the voltage to the indicated value
 *
 * @param $s1 Target name
 * @param $2 target membrane voltage Vm
 * @param $3 delay for stimulus onset (not used)
 * @param $4 duration of stimulus
 */
proc seclamp() { local del, dur, gidIndex, x  localobj pts, stim
    del = $3
    dur = $4
    
    //gids = targetManager.gids( $s1 )
    pts = targetManager.getPointList( $s1 )
    
    for gidIndex=0, pts.count()-1 {
        for pts.o(gidIndex).each_point(&x) {
            stim = new SEClamp(x)
            stim.rs = 0.01
            stim.dur1 = dur
            stim.amp1 = $2
            
            stimList.append(stim)
        }        
    }

}

endtemplate StimulusManager<|MERGE_RESOLUTION|>--- conflicted
+++ resolved
@@ -416,14 +416,13 @@
  */
 proc relativeNoise() { local x, threshold  localobj pts, cellList, rand, tstim, rngInfo
     pts = targetManager.getPointList($s1)
-<<<<<<< HEAD
     cellList = targetManager.getCells($s1)
 
     rngInfo = new RNGSettings()
     
     for cellIndex=0, pts.count()-1 {
         for pts.o(cellIndex).each_point(&x) {
-            threshold = cellList.o(cellIndex).getCCell().getThreshold()
+            threshold = cellList.o(cellIndex).getThreshold()
 
             if( rngInfo.getRNGMode() == rngInfo.COMPATIBILITY ) {
                 rand = new Random( pts.o(cellIndex).gid + noiseStimCount )
@@ -431,14 +430,6 @@
                 rand = new Random()
                 rand.MCellRan4( noiseStimCount*10000+100, rngInfo.getGlobalSeed() + rngInfo.getStimulusSeed() + pts.o(cellIndex).gid*1000 )
             }
-=======
-    cellList = targetManager.getMETypes($s1)
-    
-    for cellIndex=0, pts.count()-1 {
-        for pts.o(cellIndex).each_point(&x) {
-            threshold = cellList.o(cellIndex).getThreshold()
-            rand = new Random( pts.o(cellIndex).gid + noiseStimCount )
->>>>>>> 1f96ef06
             tstim = new TStim(x, rand)
             tstim.noise( $4, $5, threshold*$2/100, threshold*$3/100 )
             stimList.append(tstim)
