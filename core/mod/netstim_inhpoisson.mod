COMMENT
/**
 * @file netstim_inhpoisson.mod
 * @brief 
 * @author ebmuller
 * @date 2011-03-16
 * @remark Copyright © BBP/EPFL 2005-2011; All rights reserved. Do not distribute without further notice.
 */
ENDCOMMENT

: Inhibitory poisson generator by the thinning method.
: See:  
:   Muller, Buesing, Schemmel, Meier (2007). "Spike-Frequency Adapting
:   Neural Ensembles: Beyond Mean Adaptation and Renewal Theories",
:   Neural Computation 19:11, 2958-3010.
:   doi:10.1162/neco.2007.19.11.2958
:
: Based on vecstim.mod and netstim2.mod shipped with PyNN
: Author: Eilif Muller, 2011

NEURON {
THREADSAFE
  ARTIFICIAL_CELL InhPoissonStim
  RANGE rmax
  RANGE duration
  POINTER uniform_rng, exp_rng, vecRate, vecTbins
  :THREADSAFE : only true if every instance has its own distinct Random
}
VERBATIM
extern int ifarg(int iarg);
extern double* vector_vec(void* vv);
extern void* vector_new1(int _i);
extern int vector_capacity(void* vv);
extern void* vector_arg(int iarg);
#if !defined(CORENEURON_BUILD)
double nrn_random_pick(void* r);
#endif
void* nrn_random_arg(int argpos);

// constant used to indicate an event triggered after a restore to restart the main event loop
const int POST_RESTORE_RESTART_FLAG = 99;

ENDVERBATIM


PARAMETER {
  interval_min = 1.0  : average spike interval of surrogate Poisson process
  duration	= 1e6 (ms) <0,1e9>   : duration of firing (msec)
}

VERBATIM
#include "nrnran123.h"
ENDVERBATIM

ASSIGNED {
   vecRate
   vecTbins
   index
   curRate
   start (ms)
   event (ms)
   uniform_rng
   exp_rng
   usingR123
   rmax

}

INITIAL {
   index = 0.

   : determine start of spiking.
   VERBATIM
   void *vvTbins = *((void**)(&_p_vecTbins));
   double* px;

   if (vvTbins && vector_capacity(vvTbins)>=1) {
     px = vector_vec(vvTbins);
     start = px[0];
     if (start < 0.0) start=0.0;
   }
   else start = 0.0;

   /* first event is at the start 
   TODO: This should draw from a more appropriate dist
   that has the surrogate process starting a t=-inf
   */
   event = start;

   /* set curRate */
   void *vvRate = *((void**)(&_p_vecRate));
   px = vector_vec(vvRate);

   /* set rmax */
   rmax = 0.0;
   int i;
   for (i=0;i<vector_capacity(vvRate);i++) {
      if (px[i]>rmax) rmax = px[i];
   }

   if (vvRate && vector_capacity(vvRate)>0) {
     curRate = px[0];
   }
   else {
      curRate = 1.0;
      rmax = 1.0;
   }

<<<<<<< HEAD
=======
   /** after discussion with michael : rng streams should be set 0
     * in initial block. this is to make sure if initial block is
     * get called multiple times then the simulation should give the
     * same results. Otherwise this is an issue in coreneuron because
     * finitialized is get called twice in coreneuron (once from
     * neurodamus and then in coreneuron. But in general, initial state
     * should be callable multiple times.
     */
   if (_p_uniform_rng) {
     nrnran123_setseq((nrnran123_State*)_p_uniform_rng, 0, 0);
   }
   if (_p_exp_rng) {
     nrnran123_setseq((nrnran123_State*)_p_exp_rng, 0, 0);
   }

>>>>>>> 5cd05d42
   ENDVERBATIM
   update_time()
   erand() : for some reason, the first erand() call seems
           : to give implausibly large values, so we discard it
   generate_next_event()
   : stop even producing surrogate events if we are past duration
   if (t+event < start+duration) {
     net_send(event, 0)
   }

 
}

: This procedure queues the next surrogate event in the 
: poisson process (rate=ramx) to be thinned.
PROCEDURE generate_next_event() {
	event = 1000.0/rmax*erand()
	: but not earlier than 0
	if (event < 0) {
		event = 0
	}

}

: Supports multiple rng types: mcellran4, random123
: mcellran4:
: 1st arg: exp_rng
: 2nd arg: uniform_rng
: random123
: 3 exp seeds
: 3 uniform seeds
PROCEDURE setRNGs() {
VERBATIM
{
#if !NRNBBCORE
    usingR123 = 0;
    if( ifarg(1) && hoc_is_double_arg(1) ) {
        nrnran123_State** pv = (nrnran123_State**)(&_p_exp_rng);
        
        if (*pv) {
            nrnran123_deletestream(*pv);
            *pv = (nrnran123_State*)0;
        }
        *pv = nrnran123_newstream3((uint32_t)*getarg(1), (uint32_t)*getarg(2), (uint32_t)*getarg(3));
        
        pv = (nrnran123_State**)(&_p_uniform_rng);
        if (*pv) {
            nrnran123_deletestream(*pv);
            *pv = (nrnran123_State*)0;
        }
        *pv = nrnran123_newstream3((uint32_t)*getarg(4), (uint32_t)*getarg(5), (uint32_t)*getarg(6));

        usingR123 = 1;
    } else if( ifarg(1) ) {
        void** pv = (void**)(&_p_exp_rng);
        *pv = nrn_random_arg(1);

        pv = (void**)(&_p_uniform_rng);
        *pv = nrn_random_arg(2);
    } else {
        if( usingR123 ) {
            nrnran123_State** pv = (nrnran123_State**)(&_p_exp_rng);
            nrnran123_deletestream(*pv);
            pv = (nrnran123_State**)(&_p_uniform_rng);
            nrnran123_deletestream(*pv);
            _p_exp_rng = (nrnran123_State*)0;
            _p_uniform_rng = (nrnran123_State*)0;
        }
    }
#endif
}
ENDVERBATIM
}


FUNCTION urand() {
VERBATIM
	if (_p_uniform_rng) {
		/*
		:Supports separate independent but reproducible streams for
		: each instance. However, the corresponding hoc Random
		: distribution MUST be set to Random.uniform(0,1)
		*/
            if( usingR123 ) {
		_lurand = nrnran123_dblpick((nrnran123_State*)_p_uniform_rng);
            } else {
#if !NRNBBCORE
		_lurand = nrn_random_pick(_p_uniform_rng);
#endif
            }
	}else{
  	  hoc_execerror("multithread random in NetStim"," only via hoc Random");
	}
ENDVERBATIM
}

FUNCTION erand() {
VERBATIM
	if (_p_exp_rng) {
		/*
		:Supports separate independent but reproducible streams for
		: each instance. However, the corresponding hoc Random
		: distribution MUST be set to Random.negexp(1)
		*/
            if( usingR123 ) {
		_lerand = nrnran123_negexp((nrnran123_State*)_p_exp_rng);
            } else {
#if !NRNBBCORE
		_lerand = nrn_random_pick(_p_exp_rng);
#endif
            }
	}else{
  	  hoc_execerror("multithread random in NetStim"," only via hoc Random");
	}
ENDVERBATIM
}





PROCEDURE setTbins() {
VERBATIM

  void** vv;
  vv = (void**)(&_p_vecTbins);
  *vv = (void*)0;

  if (ifarg(1)) {
    *vv = vector_arg(1);

    /*int size = vector_capacity(*vv);
    int i;
    double* px = vector_vec(*vv);
    for (i=0;i<size;i++) {
      printf("%f ", px[i]);
    }*/
  }

ENDVERBATIM
}


PROCEDURE setRate() {
VERBATIM

  void** vv;
  vv = (void**)(&_p_vecRate);
  *vv = (void*)0;

  if (ifarg(1)) {
    *vv = vector_arg(1);

    int size = vector_capacity(*vv);
    int i;
    double max=0.0;
    double* px = vector_vec(*vv);
    for (i=0;i<size;i++) {
    	if (px[i]>max) max = px[i];
    }
    rmax = max;

  }
ENDVERBATIM
}

PROCEDURE update_time() {
VERBATIM
  void* vv; int i, i_prev, size; double* px;
  i = (int)index;
  i_prev = i;

  if (i >= 0) { // are we disabled?
    vv = *((void**)(&_p_vecTbins));
    if (vv) {
      size = vector_capacity(vv);
      px = vector_vec(vv);
      /* advance to current tbins without exceeding array bounds */
      while ((i+1 < size) && (t>=px[i+1])) {
	index += 1.;
	i += 1;
      }
      /* did the index change? */
      if (i!=i_prev) {
        /* advance curRate to next vecRate if possible */
        void *vvRate = *((void**)(&_p_vecRate));
        if (vvRate && vector_capacity(vvRate)>i) {
          px = vector_vec(vvRate);
          curRate = px[i];
        }
        else curRate = 1.0;
      }

      /* have we hit last bin? ... disable time advancing leaving curRate as it is*/
      if (i==size)
        index = -1.;

    } else { /* no vecTbins, use some defaults */
      rmax = 1.0;
      curRate = 1.0;
      index = -1.; /* no vecTbins ... disable time advancing & Poisson unit rate. */
    }
  }

ENDVERBATIM
}



COMMENT
/**
 * Upon a net_receive, we do up to two things.  The first is to determine the next time this artificial cell triggers
 * and sending a self event.  Second, we check to see if the synapse coupled to this artificial cell should be activated.
 * This second task is not done if we have just completed a state restore and only wish to restart the self event triggers.
 *
 * @param flag 0 for Typical activation, POST_RESTORE_RESTART_FLAG for only restarting the self event triggers 
 */
ENDCOMMENT
NET_RECEIVE (w) {
    : Note - if we have restored a sim from a saved state.  We need to restart the queue, but do not generate a spike now
    if ( flag == POST_RESTORE_RESTART_FLAG ) {
        net_send(event, 0)
    } else if (flag == 0 ) {
        update_time()
        generate_next_event()
        
        : stop even producing surrogate events if we are past duration
        if (t+event < start+duration) {
            net_send(event, 0)
        }
    
        : check if we trigger event on coupled synapse
VERBATIM
        double u = (double)urand(_threadargs_);
        //printf("InhPoisson: spike time at time %g urand=%g curRate=%g, rmax=%g, curRate/rmax=%g \n",t, u, curRate, rmax, curRate/rmax);
        if (u<curRate/rmax) {
ENDVERBATIM
            :printf("InhPoisson: spike time at time %g\n",t)
            net_event(t)
VERBATIM
        }
ENDVERBATIM
    }
}


COMMENT
/**
 * Supply the POST_RESTORE_RESTART_FLAG.  For example, so a hoc program can call a NetCon.event with the proper event value
 *
 * @return POST_RESTORE_RESTART_FLAG value for entities that wish to use its value 
 */
ENDCOMMENT
FUNCTION getPostRestoreFlag() {
VERBATIM
    return POST_RESTORE_RESTART_FLAG;
ENDVERBATIM
}



COMMENT
/**
 * After a resume, populate variable 'event' with the first event time that can be given to net_send such that the elapsed time is 
 * greater than the resume time.  Note that if an event was generated just before saving, but due for delivery afterwards (delay 0.1), 
 * then the hoc layer must deliver this event directly.
 *
 * @param delay (typically 0.1) #TODO: accept a parameter rather than using hard coded value below
 * @return Time of the next event.  If this is less than the current time (resume time), the hoc layer should deliver the event immediately
 */
ENDCOMMENT
FUNCTION resumeEvent() {
    LOCAL elapsed_time, delay
    : Since we want the minis to be consistent with the previous run, it should use t=0 as a starting point until it
    : reaches an elapsed_time >= resume_t.  Events generated right before the save time but scheduled for delivery afterwards
    : will already be restored to the NetCon by the bbsavestate routines
    
    elapsed_time = event : event has some value from the INITIAL block
    delay = 0.1

    while( elapsed_time < t ) {
        update_time()
        generate_next_event()
        elapsed_time = elapsed_time + event
    }
    resumeEvent = elapsed_time
    event = elapsed_time-t
}
<|MERGE_RESOLUTION|>--- conflicted
+++ resolved
@@ -106,8 +106,6 @@
       rmax = 1.0;
    }
 
-<<<<<<< HEAD
-=======
    /** after discussion with michael : rng streams should be set 0
      * in initial block. this is to make sure if initial block is
      * get called multiple times then the simulation should give the
@@ -123,7 +121,6 @@
      nrnran123_setseq((nrnran123_State*)_p_exp_rng, 0, 0);
    }
 
->>>>>>> 5cd05d42
    ENDVERBATIM
    update_time()
    erand() : for some reason, the first erand() call seems
