--- conflicted
+++ resolved
@@ -4,10 +4,6 @@
 """
 from __future__ import print_function
 from neurodamus import Node, Neurodamus
-<<<<<<< HEAD
-from neurodamus.core import NeuronWrapper as Nd
-=======
->>>>>>> f2d22559
 from neurodamus.utils.logging import setup_logging
 import sys
 import logging
