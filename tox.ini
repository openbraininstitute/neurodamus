[base]
name = neurodamus

[tox]
envlist = flake8, unit

[testenv]
deps =
    -r tests/requirements.txt

[testenv:unit]
deps =
    {[testenv]deps}
    pytest-cov
commands =
    pytest --cov=neurodamus --cov-report=term-missing tests/unit

[testenv:baseline]
deps =
    {[testenv]deps}
    pytest-cov
commands =
    pytest --cov=neurodamus --cov-report=term-missing tests/test_import.py

[testenv:integration]
deps =
    {[testenv:unit]deps}
    neuron
    morphio
passenv =
    NEURODAMUS_NEOCORTEX_ROOT
setenv =
    NEURON_INIT_MPI=0
allowlist_externals =
    {toxinidir}/ci/build_ndcore.sh
    sh
commands =
    {toxinidir}/ci/build_ndcore.sh {toxinidir}/neurodamus/data {toxworkdir}
    sh -c ". {toxworkdir}/.envfile && pytest -x --cov=neurodamus --cov-report=term-missing tests/integration"

[testenv:bbp-model]
# Please module load neurodamus-neocortex py-neurodamus beforehand
passenv = *
setenv =
    PYTHONPATH={toxinidir}:{env:PYTHONPATH}
    HOC_LIBRARY_PATH={toxinidir}/core/hoc:{env:HOC_LIBRARY_PATH}
    NEURON_INIT_MPI=1
commands =
    python -c "import os; print(os.environ.get('HOC_LIBRARY_PATH', ''))"
    pytest -s -x --forked --durations=5 --durations-min=15 {posargs:tests/integration-e2e}


[testenv:flake8]
changedir = {toxinidir}
deps = flake8-pyproject
skip_install = True
commands = flake8

[testenv:lint]
skip_install = True
deps =
    ruff
commands =
    ruff format --check neurodamus
    ruff check neurodamus

[testenv:format]
skip_install = True
deps =
    ruff
commands =
    ruff format neurodamus
    ruff check --fix neurodamus

[testenv:docs]
<<<<<<< HEAD
changedir = {toxinidir}
deps =
    sphinx<5.1.0
    sphinx-bluebrain-theme
setenv =
    PYTHONPATH = {toxinidir}
=======
changedir = docs
extras = docs
>>>>>>> f8e710a3
commands =
    make clean
    make html SPHINXOPTS=-W  # make warnings into errors with -W sphinx option
allowlist_externals = make<|MERGE_RESOLUTION|>--- conflicted
+++ resolved
@@ -73,17 +73,8 @@
     ruff check --fix neurodamus
 
 [testenv:docs]
-<<<<<<< HEAD
-changedir = {toxinidir}
-deps =
-    sphinx<5.1.0
-    sphinx-bluebrain-theme
-setenv =
-    PYTHONPATH = {toxinidir}
-=======
 changedir = docs
 extras = docs
->>>>>>> f8e710a3
 commands =
     make clean
     make html SPHINXOPTS=-W  # make warnings into errors with -W sphinx option
