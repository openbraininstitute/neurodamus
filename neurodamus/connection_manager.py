--- conflicted
+++ resolved
@@ -219,11 +219,7 @@
         self._cur_population = None
 
         self._synapse_reader = None
-<<<<<<< HEAD
-        self._raw_gids = cell_manager.local_nodes.gids()
-=======
         self._raw_gids = cell_manager.local_nodes.gids(raw_gids=True)
->>>>>>> 5d1ca0d5
         self._total_connections = 0
         self.circuit_conf = circuit_conf
         self._src_target_filter = None  # filter by src target in all_connect (E.g: GapJ)
