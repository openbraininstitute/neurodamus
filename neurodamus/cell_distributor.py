"""Mechanisms to load and balance cells across the computing resources."""

import abc
import hashlib
import logging  # active only in rank 0 (init)
import os
import weakref
from contextlib import contextmanager
from io import StringIO
from pathlib import Path

import numpy as np

from .connection_manager import ConnectionManagerBase
from .core import (
    MPI,
    MComplexLoadBalancer,
    NeuronWrapper as Nd,
    ProgressBarRank0 as ProgressBar,
    mpi_no_errors,
    run_only_rank0,
)
from .core.configuration import (
    ConfigurationError,
    GlobalConfig,
    LoadBalanceMode,
    LogLevel,
    SimConfig,
)
from .core.nodeset import SelectionNodeSet
from .io import cell_readers
from .lfp_manager import LFPManager
from .metype import Cell_V6, EmptyCell, PointCell
from .target_manager import TargetSpec
from .utils import compat
from .utils.logging import log_all, log_verbose
from .utils.memory import DryRunStats, get_mem_usage_kb


class VirtualCellPopulation:
    """A virtual cell population offers a compatible interface with Cell Manager,
    however it doesnt instantiate cells.
    It is mostly used as source of projections
    """

    def __init__(self, population_name, gids=None, circuit_target=None):
        """Initializes a VirtualCellPopulation

        A virtual manager will have minimal set of attributes, namely
        the population name, the target name and the SelectionNodeSet
        """
        self.population_name = population_name
        self.circuit_target = circuit_target
        self.local_nodes = SelectionNodeSet(gids).register_global(population_name)

    is_virtual = property(lambda _self: True)

    def __str__(self):
        return f"([VIRT] {self.population_name:s})"


class _CellManager(abc.ABC):
    @abc.abstractmethod
    def get_final_gids(self): ...

    @abc.abstractmethod
    def get_cell(self, gid): ...

    def get_cellref(self, gid):
        """Retrieve a cell object given its gid.
        Note that this function handles multisplit cases incl converting to an
        spgid automatically \n
        Returns: Cell object
        """
        if self._binfo:
            # are we in load balance mode? raw gids are in the binfo
            gid_offset = self._local_nodes.offset
            gid = self._binfo.thishost_gid(gid - gid_offset) + gid_offset
        return self._pc.gid2obj(gid)

    # Methods for compat with hoc

    @abc.abstractmethod
    def getGidListForProcessor(self): ...

    def getCell(self, gid):
        return self.get_cellref(gid)


class CellManagerBase(_CellManager):
    CellType = NotImplemented  # please override
    """The underlying Cell type class

    signature:
        __init__(self, gid, cell_info, circuit_conf)
    """

    _node_loader = None
    """Default function implementing the loading of nodes data

    signature:
        load(circuit_conf, gidvec, stride=1, stride_offset=0)
    """

    def __init__(self, circuit_conf, target_manager, _run_conf=None, **_kw):
        """Initializes CellDistributor

        Args:
            circuit_conf: The "Circuit" config block
            target_parser: the target parser hoc object, to retrieve target cells' info
            run_conf: Run configuration

        """
        self._circuit_conf = circuit_conf
        self._target_manager = target_manager
        self._target_spec = TargetSpec(circuit_conf.CircuitTarget)
        self._population_name = None
        self._local_nodes = None
        self._total_cells = 0  # total cells in target, being simulated
        self._gid2cell = {}

        self._ionchannel_seed = 0
        self._binfo = None
        self._pc = Nd.pc
        self._conn_managers_per_src_pop = weakref.WeakValueDictionary()

        if isinstance(circuit_conf.CellLibraryFile, str):
            self._init_config(circuit_conf, self._target_spec.population)
        else:
            logging.info(" => %s Circuit has been disabled", self.circuit_name or "(default)")

    # read-only properties
    target_manager = property(lambda self: self._target_manager)
    local_nodes = property(
        lambda self: self._local_nodes if self._local_nodes is not None else SelectionNodeSet()
    )
    total_cells = property(lambda self: self._total_cells)
    cells = property(lambda self: self._gid2cell.values())
    gid2cell = property(lambda self: self._gid2cell)
    pc = property(lambda self: self._pc)
    population_name = property(lambda self: self._population_name)
    circuit_target = property(lambda self: self._target_spec.name)
    circuit_name = property(lambda self: self._circuit_conf.name)
    is_virtual = property(lambda _self: False)
    connection_managers = property(lambda self: self._conn_managers_per_src_pop)

    def is_initialized(self):
        return self._local_nodes is not None

    def __str__(self):
        return f"({self.__class__.__name__}: {self._population_name!s})"

    # Compatibility with neurodamus-core (used by TargetManager, CompMapping)
    # Create hoc vector from numpy.array
    def getGidListForProcessor(self):
        return compat.hoc_vector(self.local_nodes.gids(raw_gids=False))

    def get_final_gids(self):
        return np.array(self.local_nodes.gids(raw_gids=False))

    def _init_config(self, circuit_conf, pop):
        if not pop:  # Last attempt to get pop name
            pop = self._get_sonata_population_name(circuit_conf.CellLibraryFile)
            logging.info(" -> Discovered node population name: %s", pop)
        self._population_name = pop
        self._local_nodes = SelectionNodeSet().register_global(pop)

    @staticmethod
    def _get_sonata_population_name(node_file):
        import libsonata  # only for SONATA

        pop_names = libsonata.NodeStorage(node_file).population_names
        if len(pop_names) != 1:
            raise ConfigurationError(
                "Could not determine population name from sonata file circuit."
            )
        return next(iter(pop_names), None)

    def load_nodes(self, load_balancer=None, *, _loader=None, loader_opts=None):
        """Top-level loader of nodes."""
        if self._local_nodes is None:
            return
        conf = self._circuit_conf
        _loader = _loader or self._node_loader
        cycle = loader_opts.pop("cycle_i", None)
        loader_f = (lambda *args: _loader(*args, **loader_opts)) if loader_opts else _loader

        logging.info("Reading Nodes (METype) info from '%s'", conf.CellLibraryFile)
        if (
            load_balancer
            and hasattr(load_balancer, "population")
            and load_balancer.population != self._target_spec.population
        ):
            log_verbose("Load balance object doesn't apply to '%s'", self._target_spec.population)
            load_balancer = None
        if not load_balancer or SimConfig.dry_run:
            gidvec, me_infos, *cell_counts = self._load_nodes(loader_f)
        elif load_balancer and SimConfig.loadbal_mode == LoadBalanceMode.Memory:
            gidvec, me_infos, *cell_counts = self._load_nodes_balance_mem(
                loader_f, load_balancer, cycle
            )
        else:
            gidvec, me_infos, *cell_counts = self._load_nodes_balance(loader_f, load_balancer)
        self._local_nodes.add_gids(gidvec, me_infos)
        self._total_cells = cell_counts[0]
        logging.info(" => Loaded info about %d target cells (out of %d)", *cell_counts)

    def _load_nodes(self, loader_f):
        """Base loader which handles targets"""
        conf = self._circuit_conf
        target_spec = self._target_spec

        if target_spec.name:
            logging.info(" -> Distributing '%s' target cells Round-Robin", target_spec)
            target_gids = self._target_manager.get_target(target_spec).get_raw_gids()
            gidvec, me_infos, full_size = loader_f(conf, target_gids, MPI.size, MPI.rank)
            total_cells = len(target_gids)
        else:
            logging.info(" -> Distributing ALL cells Round-Robin (No target provided)")
            gidvec, me_infos, full_size = loader_f(conf, None, MPI.size, MPI.rank)
            total_cells = full_size
        return gidvec, me_infos, total_cells, full_size

    def _load_nodes_balance(self, loader_f, load_balancer):
        target_spec = self._target_spec
        if not load_balancer.valid_load_distribution(target_spec):
            raise RuntimeError(
                "No valid Load Balance info could be found or derived."
                "Please perform a full load balance."
            )

        logging.info(" -> Distributing target '%s' using Load-Balance", target_spec.name)
        self._binfo = load_balancer.load_balance_info(target_spec)
        # self._binfo has gidlist, but gids can appear multiple times
        all_gids = np.unique(self._binfo.gids.as_numpy().astype("uint32"))
        total_cells = len(all_gids)
        gidvec, me_infos, full_size = loader_f(self._circuit_conf, all_gids)
        return gidvec, me_infos, total_cells, full_size

    def _load_nodes_balance_mem(self, loader_f, load_balancer, cycle_i):
        targetspec: TargetSpec = self._target_spec

        population = targetspec.population
        if population in load_balancer:
            all_gids = load_balancer.get(population).get((MPI.rank, cycle_i), [])
            all_gids = np.array(all_gids, dtype="uint32")
            total_cells = len(all_gids)
            logging.debug("Loading %d cells in rank %d", total_cells, MPI.rank)
            if total_cells == 0:
                return [], [], 0, 0
            gidvec, me_infos, full_size = loader_f(self._circuit_conf, all_gids)
            return gidvec, me_infos, total_cells, full_size
        return self._load_nodes(loader_f)

    # -
    def finalize(self, **opts):
        """Instantiates cells and initializes the network in the simulator.

        Note: it should be called after all cell distributors have done load_nodes()
            so gids offsets are final.
        """
        if self._local_nodes is None:
            return
        logging.info("Finalizing cells... Gid offset: %d", self._local_nodes.offset)
        self._instantiate_cells(**opts)
        self._update_targets_local_gids()
        self._init_cell_network()
        self._local_nodes.clear_cell_info()

    @mpi_no_errors
    def _instantiate_cells(self, cell_type=None, **_opts):
        cell_type = cell_type or self.CellType
        if SimConfig.crash_test_mode:
            cell_type = PointCell

        assert cell_type is not None, "Undefined cell_type in Manager"
        Nd.execute("xopen_broadcast_ = 0")

        logging.info(" > Instantiating cells... (%d in Rank 0)", len(self._local_nodes))
        cell_offset = self._local_nodes.offset

        if GlobalConfig.verbosity >= LogLevel.DEBUG:
<<<<<<< HEAD
            gid_info_iter = self._local_nodes.iter()
        else:
            gid_info_iter = ProgressBar.iter(self._local_nodes.iter(), len(self._local_nodes))
=======
            gid_info_iter = self._local_nodes.iter_cell_info()
        else:
            gid_info_iter = ProgressBar.iter(
                self._local_nodes.iter_cell_info(), len(self._local_nodes)
            )
>>>>>>> 5d1ca0d5

        for gid, cell_info in gid_info_iter:
            cell = cell_type(gid, cell_info, self._circuit_conf)
            self._store_cell(gid + cell_offset, cell)

    @mpi_no_errors
    def _instantiate_cells_dry(self, cell_type, skip_metypes, **_opts):
        """Instantiates the subset of selected cells while measuring memory taken by each metype

        Args:
            cell_type: The cell type class
            full_memory_counter: The memory counter to be updated for each metype
        """
        assert cell_type is not None, "Undefined cell_type in Manager"
        Nd.execute("xopen_broadcast_ = 0")

        logging.info(" > Dry run on cells... (%d in Rank 0)", len(self._local_nodes))
        cell_offset = self._local_nodes.offset

        prev_metype = None
        prev_memory = get_mem_usage_kb()
        metype_n_cells = 0
        memory_dict = {}
        MAX_CELLS = 50

        def store_metype_stats(metype, n_cells):
            nonlocal prev_memory
            end_memory = get_mem_usage_kb()
            memory_allocated = end_memory - prev_memory
            log_all(
                logging.DEBUG,
                " * METype %s: %.1f KiB averaged over %d cells",
                metype,
                memory_allocated / n_cells,
                n_cells,
            )
            memory_dict[metype] = max(0, memory_allocated / n_cells)
            prev_memory = end_memory

<<<<<<< HEAD
        for gid, cell_info in self._local_nodes.iter():
=======
        for gid, cell_info in self._local_nodes.iter_cell_info():
>>>>>>> 5d1ca0d5
            if cell_info is None:
                continue
            metype = f"{cell_info.mtype}-{cell_info.etype}"
            if metype in skip_metypes:
                continue
            if prev_metype is not None and metype != prev_metype:
                store_metype_stats(prev_metype, metype_n_cells)
                metype_n_cells = 0
            if metype_n_cells >= MAX_CELLS:
                continue
            cell = cell_type(gid, cell_info, self._circuit_conf)
            self._store_cell(gid + cell_offset, cell)
            prev_metype = metype
            metype_n_cells += 1

        if prev_metype is not None and metype_n_cells > 0:
            store_metype_stats(prev_metype, metype_n_cells)

        return memory_dict

    def _update_targets_local_gids(self):
        logging.info(" > Updating targets")
        # Add local gids to matching targets
        self._target_manager.register_local_nodes(self._local_nodes)

    def _init_cell_network(self):
        """Init global gids for cell networking"""
        logging.info(" > Initializing cell network")
        self._init_rng()
        pc = self._pc

        for final_gid, cell in self._gid2cell.items():
            cell.re_init_rng(self._ionchannel_seed)
            nc = cell.connect2target(None)  # Netcon doesnt require being stored
            raw_gid = final_gid - self._local_nodes.offset
            if self._binfo:
                gid_i = int(self._binfo.gids.indwhere("==", raw_gid))
                cb = self._binfo.bilist.object(self._binfo.cbindex.x[gid_i])
                # multisplit cells call cb.multisplit() instead
                if cb.subtrees.count() > 0:
                    cb.multisplit(nc, self._binfo.msgid, pc, pc.id())
                    cell.gid = final_gid
                    cell.raw_gid = raw_gid
                    continue

            pc.set_gid2node(final_gid, pc.id())
            pc.cell(final_gid, nc)
            cell.gid = final_gid  # update the cell.gid last (RNGs had to use the base gid)
            cell.raw_gid = raw_gid

        pc.multisplit()

    def load_artificial_cell(self, gid, artificial_cell):
        logging.info(" > Adding Artificial cell for CoreNeuron")
        cell = EmptyCell(gid, artificial_cell)
        self._store_cell(gid, cell)
        nc = cell.connect2target(None)
        self._pc.set_gid2node(cell.gid, self._pc.id())
        self._pc.cell(cell.gid, nc)

    def _init_rng(self):
        rng_info = Nd.RNGSettings()
        self._ionchannel_seed = rng_info.getIonChannelSeed()
        return rng_info

    def _store_cell(self, gid, cell):
        self._gid2cell[gid] = cell

    def get_cell(self, gid):
        return self._gid2cell[gid]

    def get_cellref(self, gid):
        return self._gid2cell[gid]._cellref

    def record_spikes(self, gids=None, append_spike_vecs=None):
        """Setup recording of spike events (crossing of threshold) for cells on this node"""
        if not self._local_nodes:
            return None
        spikevec, idvec = append_spike_vecs or (Nd.Vector(), Nd.Vector())
        if gids is None:
            gids = self._local_nodes.gids(raw_gids=False)
            gid_offset = self._local_nodes.offset

        for gid in gids:
            # only want to collect spikes of cell pieces with the soma (i.e. the real gid)
            if not self._binfo or self._binfo.thishost_gid(gid - gid_offset) + gid_offset == gid:
                self._pc.spike_record(gid, spikevec, idvec)
        return spikevec, idvec

    def register_connection_manager(self, conn_manager: ConnectionManagerBase):
        src_population = conn_manager.src_node_population
        if src_population in self._conn_managers_per_src_pop:
            logging.warning("Skip registering %s as a second pop source", conn_manager)
        else:
            self._conn_managers_per_src_pop[src_population] = conn_manager

    def pre_stdinit(self):
        """Post stdinit actions"""
        if self._circuit_conf.DetailedAxon:
            log_verbose("Now deleting the axon! 🤩")
            for c in self.cells:
                c.delete_axon()


class GlobalCellManager(_CellManager):
    """GlobalCellManager is a wrapper over all Cell Managers so that we can query
    any cell from its global gid
    """

    def __init__(self):
        self._cell_managers = []
        self._pc = Nd.pc
        self._lfp_manager = LFPManager()

    def register_manager(self, cell_manager):
        self._cell_managers.append(cell_manager)

    def finalize(self):
        self._cell_managers.sort(key=lambda x: x.local_nodes.offset)

    # Accessor methods (Keep CamelCase API for compatibility with existing hoc)
    # ----------------
    def getGidListForProcessor(self):
        def _hoc_append(vec_a, vec_b):
            return vec_a.append(vec_b)

        from functools import reduce

        return reduce(_hoc_append, (man.getGidListForProcessor() for man in self._cell_managers))

    def get_final_gids(self):
        return np.concatenate([man.get_final_gids() for man in self._cell_managers])

    def _find_manager(self, gid):
        cell_managers_iter = iter(self._cell_managers)
        prev_manager = next(cell_managers_iter)  # base cell manager
        for manager in cell_managers_iter:
            if manager.local_nodes.offset > gid:
                break
            prev_manager = manager
        return prev_manager

    def get_cell(self, gid):
        manager = self._find_manager(gid)
        return manager.get_cell(gid)

    def get_cellref(self, gid):
        """Retrieve a cell object given its gid.
        Note that this function handles multisplit cases incl converting to an
        spgid automatically \n
        Returns: Cell object
        """
        manager = self._find_manager(gid)
        if manager._binfo:
            # are we in load balance mode? raw gids are in the binfo
            gid_offset = manager.local_nodes.offset
            gid = manager._binfo.thishost_gid(gid - gid_offset) + gid_offset
        return self._pc.gid2obj(gid)

    def getSpGid(self, gid):
        """Retrieve the spgid from a gid (provided we are using loadbalancing)

        Args:
            gid: The base gid (as read from start.ncs)

        Returns: The gid as it appears on this cpu (if this is the same as the base gid,
        then that is the soma piece)
        """
        manager = self._find_manager(gid)
        if manager._binfo:
            gid_offset = manager.local_nodes.offset
            return manager._binfo.thishost_gid(gid - gid_offset) + gid_offset
        return gid

    def getPopulationInfo(self, gid):
        manager = self._find_manager(gid)
        return manager.population_name, manager.local_nodes.offset


class CellDistributor(CellManagerBase):
    """Manages a group of cells for BBP simulations, V5 and V6

    Instantiated cells are stored locally (.cells property)
    """

    _sonata_with_extra_attrs = True  # Enable search extra node attributes

    def _init_config(self, circuit_conf, _pop):
        if not circuit_conf.CellLibraryFile:
            raise ConfigurationError("CellLibraryFile not set")

        super()._init_config(circuit_conf, _pop)

    def load_nodes(self, load_balancer=None, **kw):
        """Gets gids from target, splits and returns a GidSet with all metadata"""
        loader_opts = kw.pop("loader_opts", {}).copy()
        all_cell_requirements = SimConfig.cell_requirements
        cell_requirements = all_cell_requirements.get(self._population_name)
        loader = cell_readers.load_sonata
        loader_opts["node_population"] = self._population_name  # mandatory in Sonata
        loader_opts["load_dynamic_props"] = cell_requirements
        loader_opts["has_extra_data"] = self._sonata_with_extra_attrs

        log_verbose("Nodes Format: SONATA , Loader: %s", loader.__name__)
        return super().load_nodes(load_balancer, _loader=loader, loader_opts=loader_opts)

    def _instantiate_cells(self, dry_run_stats_obj: DryRunStats = None, **opts):
        """Instantiates cells, honouring dry_run if provided

        Args:
            dry_run_store_stats: Do a dry-run and update the inner fields accordingly
        """
        if self.CellType is not NotImplemented:
            return super()._instantiate_cells(self.CellType)

        conf = self._circuit_conf
        cell_type = Cell_V6
        if conf.MorphologyType:
            cell_type.morpho_extension = conf.MorphologyType

        log_verbose("Loading metypes from: %s", conf.METypePath)
        log_verbose(
            "Loading '%s' morphologies from: %s", cell_type.morpho_extension, conf.MorphologyPath
        )
        if dry_run_stats_obj is None:
            super()._instantiate_cells(cell_type, **opts)
        else:
            cur_metypes_mem = dry_run_stats_obj.metype_memory
            memory_dict = self._instantiate_cells_dry(cell_type, cur_metypes_mem, **opts)
            log_verbose("Updating global dry-run memory counters with %d items", len(memory_dict))
            cur_metypes_mem.update(memory_dict)

        return None


class LoadBalance:
    """Class handling the several types of load_balance info, including
    generating and loading the various files.

    LoadBalance instances target the current system (cpu count) and circuit
    BUT check/create load distribution for any given target.
    The circuit is identified by the nodes file AND population.

    NOTE: Given the heavy costs of computing load balance, some state files are created
    which allow the balance info to be reused. These are

     - cx_{TARGET}.dat: File with complexity information for the cells of a given target
     - cx_{TARGET}.{CPU_COUNT}.dat: The file assigning cells/pieces to individual CPUs ranks.

    For more information refer to the developer documentation.

    :param balance_mode: Mode of balancing the load, as defined by
        :class:`neurodamus.core.configuration.LoadBalanceMode`.
    :param nodes_path: Path to the nodes file.
    :param pop: Population identifier for the circuit.
    :param target_manager: Manages target information for load balancing.
    :param target_cpu_count: Optional number of CPUs for the target.
    """

    _base_output_dir = "sim_conf"
    _circuit_lb_dir_tpl = "_loadbal_%s.%s"  # Placeholders are (file_src_hash, population)
    _cx_filename_tpl = "cx_%s#.dat"  # use # to well delimiter the target name
    _cpu_assign_filename_tpl = "cx_%s#.%s.dat"  # prefix must be same (imposed by Neuron)

    def __init__(self, balance_mode, nodes_path, pop, target_manager, target_cpu_count=None):
        """Creates a new Load Balance object, associated with a given node file"""
        self.lb_mode = balance_mode
        self.target_cpu_count = target_cpu_count or MPI.size
        self._target_manager = target_manager
        self._valid_loadbalance = set()
        self.population = pop or ""
        self._lb_dir, self._cx_targets = self._get_circuit_loadbal_dir(nodes_path, self.population)
        log_verbose("Found existing targets with loadbal: %s", self._cx_targets)

    @classmethod
    @run_only_rank0
    def _get_circuit_loadbal_dir(cls, node_file, pop) -> tuple:
        """Ensure lbal dir exists. dir may be crated on rank 0"""
        lb_dir = cls._loadbal_dir(node_file, pop)
        if lb_dir.is_dir():
            return lb_dir, cls._get_lbdir_targets(lb_dir)

        logging.info("Creating load balance dir %s", lb_dir)
        os.makedirs(lb_dir)
        return lb_dir, set()

    @classmethod
    def _get_lbdir_targets(cls, lb_dir: Path) -> list:
        """Inspects the load-balance folder and detects which targets are load balanced"""
        prefix, suffix = cls._cx_filename_tpl.split("%s")
        return {
            fname.name[len(prefix) : -len(suffix)]
            for fname in lb_dir.glob(cls._cx_filename_tpl.replace("%s", "*"))
        }

    @run_only_rank0
    def valid_load_distribution(self, target_spec: TargetSpec) -> bool:
        """Checks whether we have valid load-balance files, attempting to
        derive from larger target distributions if possible.
        """
        if (target_spec.population) != self.population:
            logging.info(
                " => Load balance Population mismatch. Requested: %s, Existing: %s",
                target_spec.population,
                self.population,
            )
            return False

        target_name = target_spec.simple_name

        # Check cache
        if target_name in self._valid_loadbalance:
            logging.info(" => Cell distribution from Load Balance is valid")
            return True

        # A valid load-distribution requires BOTH the cx and the cpu_assign files.
        if self._cx_valid(target_spec):
            cpu_assign_filename = self._cpu_assign_filename(target_name)
            if cpu_assign_filename.is_file():
                logging.info(" => Found valid load balance: %s", cpu_assign_filename)
            else:
                # Still need to derive the CPU assignment
                logging.info(" => Found valid complexity file: %s", self._cx_filename(target_name))
                self._cpu_assign(target_name)
            self._valid_loadbalance.add(target_name)
            return True

        # If not found, attempt to find a cx file computed for a superset target
        # so we can derive a new cx file without instantiating cells
        if self._reuse_cell_complexity(target_spec):
            self._cpu_assign(target_name)
            self._valid_loadbalance.add(target_name)
            return True
        return False

    # -
    def _reuse_cell_complexity(self, target_spec: TargetSpec) -> bool:
        """Check if the complexities of all target gids were already calculated
        for another target.
        """
        # Abort if there are no cx files yet or in case now we request full circuit
        # since its impossible to have a superset of it
        if not target_spec.name or not self._cx_targets:
            logging.info(" => Target Cx reusing is not available.")
            return False

        logging.info("Attempt reusing cx files from other targets...")
        target_gids = self._get_target_raw_gids(target_spec)
        cx_other = {}

        for previous_target in self._cx_targets:
            log_verbose("Trying previous cx file on target %s", previous_target)
            ref_filename = self._cx_filename(previous_target)
            if self._cx_contains_gids(ref_filename, target_gids, cx_other):
                break  # done!
            log_verbose("  - Target is not a superset. Ignoring.")
        else:
            logging.info(" => Did not find any suitable target")
            return False

        new_cx_filename = self._cx_filename(target_spec.simple_name)
        logging.info(
            "Target %s is a subset of the target %s. Generating %s",
            target_spec.name,
            previous_target,
            new_cx_filename,
        )

        # Write the new cx file since Neuron needs it to do CPU assignment
        with open(new_cx_filename, "w", encoding="utf-8") as newfile:
            self._write_msdat_dict(newfile, cx_other, target_gids)
        # register
        self._cx_targets.add(target_spec.simple_name)
        return True

    # -
    def _cx_valid(self, target_spec) -> bool:
        """Determine if valid complexity files exist for the provided circuit and
        target spec, otherwise return False -> we need to regen load balance info
        """
        # _cx_targets populated at instantiation. If not there, no chance. If in list, verify
        if not self._cx_targets:
            logging.info(" => No complexity files for current circuit yet")
            return False

        target_name = target_spec.simple_name
        cx_filename = self._cx_filename(target_name)

        if target_name not in self._cx_targets:
            logging.info(" => No Cx files available for requested target")
            return False

        if target_spec:  # target provided, otherwise everything
            target_gids = self._get_target_raw_gids(target_spec)
            if not self._cx_contains_gids(cx_filename, target_gids):
                logging.warning(" => %s invalid: changed target definition!", cx_filename)
                return False
        return True

    @classmethod
    def _cx_contains_gids(cls, cxpath, target_gids, out_cx=None) -> bool:
        """Checks a cx file contains complexities for given gids"""
        if not cxpath.is_file():
            log_verbose("  - cxpath doesnt exist: %s", cxpath)
            return False
        with open(cxpath, encoding="utf-8") as f:
            cx_saved = cls._read_msdat(f)
        if not set(cx_saved.keys()) >= set(target_gids):
            log_verbose("  - Not all GIDs in target %s %s", set(cx_saved.keys()), set(target_gids))
            return False
        if out_cx is not None:
            out_cx.update(cx_saved)
        return True

    @contextmanager
    def generate_load_balance(self, target_spec, cell_distributor):
        """Context manager that creates load balance for the circuit instantiated within

        Args:
            target_str: a string representation of the target.
            cell_distributor: the cell distributor object to which we can query
                the cells to be load balanced
        """
        mcomplex = MComplexLoadBalancer()  # init mcomplex before building circuit
        yield
        target_str = target_spec.simple_name
        self._compute_save_complexities(target_str, mcomplex, cell_distributor)
        self._cpu_assign(target_str)
        self._valid_loadbalance.add(target_str)

    @mpi_no_errors
    def _compute_save_complexities(self, target_str, mcomplex, cell_distributor):
        msfactor = 1e6 if self.lb_mode == LoadBalanceMode.WholeCell else 0.8
        out_filename = self._cx_filename(target_str)

        cx_cells = self._compute_complexities(mcomplex, cell_distributor)
        total_cx, max_cx = self._cell_complexity_total_max(cx_cells)
        lcx = self._get_optimal_piece_complexity(total_cx, self.target_cpu_count, msfactor)
        logging.info(
            "LB Info: TC=%.3f MC=%.3f OptimalCx=%.3f FileName=%s",
            total_cx,
            max_cx,
            lcx,
            out_filename,
        )

        ms_list = []
        tmp = Nd.Vector()

        for cell in cell_distributor.cells:
            mcomplex.cell_complexity(cell.CellRef)
            mcomplex.multisplit(cell.raw_gid, lcx, tmp)
            ms_list.append(tmp.c())

        # To output build independently the contents of the file then append
        ostring = StringIO()
        for ms in ms_list:
            self._write_msdat(ostring, ms)

        all_ranks_cx = MPI.py_gather(ostring.getvalue(), 0)
        if MPI.rank == 0:
            with open(out_filename, "w", encoding="utf-8") as fp:
                fp.write(f"1\n{cell_distributor.total_cells}\n")
                fp.writelines(all_ranks_cx)

        # register
        self._cx_targets.add(target_str)

    @staticmethod
    def _cell_complexity_total_max(cx_cells):
        """Returns: Tuple of (TotalComplexity, max_complexity)"""
        local_max = max(cx_cells) if len(cx_cells) > 0 else 0.0
        local_sum = sum(cx_cells) if len(cx_cells) > 0 else 0.0

        global_total = MPI.allreduce(local_sum, MPI.SUM)
        global_max = MPI.allreduce(local_max, MPI.MAX)
        return global_total, global_max

    @classmethod
    def _compute_complexities(cls, mcomplex, cell_distributor):
        cx_cell = compat.Vector("f")
        pc = cell_distributor.pc
        for gid in cell_distributor.local_nodes.gids(raw_gids=False):
            cx_cell.append(mcomplex.cell_complexity(pc.gid2cell(gid)))
        return cx_cell

    @staticmethod
    def _get_optimal_piece_complexity(total_cx, nhost, msfactor):
        """Args:
        total_cx: Total complexity
        nhost: Prospective no of hosts
        """
        lps = total_cx * msfactor / nhost
        return int(lps + 1)

    @run_only_rank0
    def _cpu_assign(self, target_name):
        """Assigns cells to 'prospective_hosts' cpus using mymetis3.
        Results are written to file. basename.<NCPU>.dat
        """
        logging.info("Assigning Cells <-> %d CPUs [mymetis3]", self.target_cpu_count)
        base_filename = self._cx_filename(target_name, basename_str=True)
        Nd.mymetis3(base_filename, self.target_cpu_count)

    @staticmethod
    def _write_msdat(fp, ms):
        """Writes load balancing info to an output stream"""
        fp.write(str(int(ms.x[0])))  # gid
        fp.write(f" {ms.x[1]:g}")  # total complexity of cell
        piece_count = int(ms.x[2])
        fp.write(f" {piece_count}\n")
        i = 2

        for _ in range(piece_count):
            i += 1
            subtree_count = int(ms.x[i])
            fp.write(f"  {subtree_count}\n")
            for _ in range(subtree_count):
                i += 1
                cx = ms.x[i]  # subtree complexity
                i += 1
                children_count = int(ms.x[i])
                fp.write(f"   {cx:g} {children_count}\n")
                if children_count > 0:
                    fp.write("    ")
                for _ in range(children_count):
                    i += 1
                    elem_id = int(ms.x[i])  # at next child
                    fp.write(f" {elem_id}")
                if children_count > 0:
                    fp.write("\n")

    @staticmethod
    def _read_msdat(fp):
        """Read load balancing info from an input stream"""
        cx_saved = {}  # dict with key = gid, value = line content
        piece_count = 0
        gid = None
        next(fp)  # first line has 1. skip
        next(fp)  # ncells. skip

        for line in fp:
            if piece_count == 0:
                gid, _cx, piece_count = [int(float(x)) for x in line.split()]
                cx_saved[gid] = [line]
            else:  # Handle parts
                cx_saved[gid].append(line)
                for _ in range(2 * int(line)):  # each subtree has two lines
                    cx_saved[gid].append(next(fp))
                piece_count -= 1

        return cx_saved

    @staticmethod
    def _write_msdat_dict(fp, cx_dict, gids=None):
        """Write out selected gid cx lines from a cx_dict"""
        if gids is None:
            gids = cx_dict.keys()
        fp.write(f"1\n{len(gids)}\n")
        for gid in gids:
            for line in cx_dict[gid]:
                fp.write(line)  # raw lines, include \n

    # -
    def _get_target_raw_gids(self, target_spec) -> np.ndarray:
        return self._target_manager.get_target(target_spec).get_raw_gids()

    def load_balance_info(self, target_spec):
        """Loads a load-balance info for a given target.
        NOTE: Please ensure the load balance exists or is derived before calling this function
        """
        bal_filename = self._cx_filename(target_spec.simple_name, basename_str=True)
        return Nd.BalanceInfo(bal_filename, MPI.rank, MPI.size)

    @classmethod
    def _loadbal_dir(cls, nodefile, population) -> Path:
        """Returns the dir where load balance files are stored for a given nodes file"""
        nodefile_hash = hashlib.md5(nodefile.encode()).hexdigest()[:10]
        return Path(cls._base_output_dir) / (cls._circuit_lb_dir_tpl % (nodefile_hash, population))

    def _cx_filename(self, target_str, basename_str=False) -> Path:
        """Gets the filename of a cell complexity file for a given target"""
        fname = self._lb_dir / (self._cx_filename_tpl % target_str)
        return str(fname)[:-4] if basename_str else fname

    def _cpu_assign_filename(self, target_str) -> Path:
        """Gets the CPU assignment filename for a given target, according to target CPU count"""
        return self._lb_dir / (self._cpu_assign_filename_tpl % (target_str, self.target_cpu_count))

    @staticmethod
    def select_lb_mode(sim_config, run_conf, target):
        """A method which selects the load balance mode according to run config"""
        # Check / set load balance mode
        lb_mode = sim_config.loadbal_mode
        if lb_mode == LoadBalanceMode.MultiSplit:
            if not sim_config.use_coreneuron:
                logging.info("Load Balancing ENABLED. Mode: MultiSplit")
            else:
                logging.warning("Load Balancing mode CHANGED to WholeCell for CoreNeuron")
                lb_mode = LoadBalanceMode.WholeCell

        elif lb_mode == LoadBalanceMode.WholeCell:
            logging.info("Load Balancing ENABLED. Mode: WholeCell")

        elif lb_mode is None:
            if target.is_void():
                lb_mode, reason = LoadBalanceMode.RoundRobin, "No target set, unknown cell count"
            else:
                lb_mode, reason = LoadBalanceMode.auto_select(
                    sim_config.use_neuron, target.gid_count(), run_conf["Duration"]
                )
            logging.warning("Load Balance AUTO-SELECTED: %s. Reason: %s", lb_mode.name, reason)

        return lb_mode<|MERGE_RESOLUTION|>--- conflicted
+++ resolved
@@ -280,17 +280,11 @@
         cell_offset = self._local_nodes.offset
 
         if GlobalConfig.verbosity >= LogLevel.DEBUG:
-<<<<<<< HEAD
-            gid_info_iter = self._local_nodes.iter()
-        else:
-            gid_info_iter = ProgressBar.iter(self._local_nodes.iter(), len(self._local_nodes))
-=======
             gid_info_iter = self._local_nodes.iter_cell_info()
         else:
             gid_info_iter = ProgressBar.iter(
                 self._local_nodes.iter_cell_info(), len(self._local_nodes)
             )
->>>>>>> 5d1ca0d5
 
         for gid, cell_info in gid_info_iter:
             cell = cell_type(gid, cell_info, self._circuit_conf)
@@ -330,11 +324,7 @@
             memory_dict[metype] = max(0, memory_allocated / n_cells)
             prev_memory = end_memory
 
-<<<<<<< HEAD
-        for gid, cell_info in self._local_nodes.iter():
-=======
         for gid, cell_info in self._local_nodes.iter_cell_info():
->>>>>>> 5d1ca0d5
             if cell_info is None:
                 continue
             metype = f"{cell_info.mtype}-{cell_info.etype}"
