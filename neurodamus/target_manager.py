import itertools
import logging
from collections import defaultdict
from collections.abc import Iterator
from functools import lru_cache

import libsonata
import numpy as np

from .core import NeuronWrapper as Nd
from .core.configuration import ConfigurationError
from .core.nodeset import SelectionNodeSet
from .report_parameters import CompartmentType, SectionType
from .utils import compat
from .utils.logging import log_verbose


class TargetError(Exception):
    """A Exception class specific to data error with targets and nodesets"""


class TargetSpec:
    """Definition of a new-style target, accounting for multipopulation"""

    GLOBAL_TARGET_NAME = "_ALL_"

    def __init__(self, target_name):
        """Initialize a target specification

        Args:
            target_name: the target name. For specifying a population use
                the format ``population:target_name``
        """
        if target_name and ":" in target_name:
            self.population, self.name = target_name.split(":")
        else:
            self.name = target_name
            self.population = None
        if not self.name:
            self.name = None

    def __str__(self):
        return (
            (self.name or "")
            if self.population is None
            else "{}:{}".format(self.population, self.name or "")
        )

    def __repr__(self):
        return "<TargetSpec: " + str(self) + ">"

    @property
    def simple_name(self):
        if self.name is None and self.population is None:
            return self.GLOBAL_TARGET_NAME
        return str(self).replace(":", "_")

    def disjoint_populations(self, other):
        # When a population is None we cannot draw conclusions
        #  - In Sonata there's no filtering and target may have multiple
        if self.population is None or other.population is None:
            return False
        # We are only sure if both are specified and different
        return self.population != other.population

    def overlap_byname(self, other):
        return not self.name or not other.name or self.name == other.name

    def overlap(self, other):
        """Are these target specs bound to overlap?
        If not, they still might be overlap, but Target gids need to be inspected
        """
        return self.population == other.population and self.overlap_byname(other)

    def __eq__(self, other):
        return other.population == self.population and other.name == self.name

    __hash__ = None


class TargetManager:
    def __init__(self, run_conf):
        """Initializes a new TargetManager"""
        self._run_conf = run_conf
        self._cell_manager = None
        self._targets = {}
        self._section_access = {}
        self._nodeset_reader = self._init_nodesets(run_conf)
        self._compartment_sets = self._init_compartment_sets(run_conf)
        # A list of the local node sets
        self.local_nodes = []

    @classmethod
    def _init_nodesets(cls, run_conf):
        config_nodeset_file = run_conf.get("config_node_sets_file", None)
        simulation_nodesets_file = run_conf.get("node_sets_file")
        if not simulation_nodesets_file and "TargetFile" in run_conf:
            target_file = run_conf["TargetFile"]
            if target_file.endswith(".json"):
                simulation_nodesets_file = target_file
        return (config_nodeset_file or simulation_nodesets_file) and NodeSetReader(
            config_nodeset_file, simulation_nodesets_file
        )

    @staticmethod
    def _init_compartment_sets(run_conf):
        return (
            libsonata.CompartmentSets.from_file(run_conf["compartment_sets_file"])
            if run_conf["compartment_sets_file"]
            else {}
        )

    def load_targets(self, circuit):
        """Provided that the circuit location is known and whether a nodes file has been
        specified, load any target files.
        Note that these will be moved into a TargetManager after the cells have been distributed,
        instantiated, and potentially split.
        """

        def _is_sonata_file(file_name):
            return file_name.endswith(".h5")

        nodes_file = circuit.get("CellLibraryFile")
        if nodes_file and _is_sonata_file(nodes_file) and self._nodeset_reader:
            self._nodeset_reader.register_node_file(nodes_file)

    @classmethod
    def create_global_target(cls):
        return NodesetTarget(TargetSpec.GLOBAL_TARGET_NAME, [])

    def register_cell_manager(self, cell_manager):
        self._cell_manager = cell_manager

    def register_target(self, target):
        self._targets[target.name] = target

    def register_local_nodes(self, local_nodes):
        """Registers the local nodes so that targets can be scoped to current rank"""
        self.local_nodes.append(local_nodes)

    def clear_simulation_data(self):
        self.local_nodes.clear()
        # deference SectionRefs to sections
        self._section_access.clear()

    def get_compartment_set(self, name: str):
        if self._compartment_sets is None or name not in self._compartment_sets:
            raise ConfigurationError(
                f"Unknown compartment set: {name}. "
                f"Known compartment sets: {', '.join(self._compartment_sets)}"
            )
        return self._compartment_sets[name]

    def get_target(self, target_spec: TargetSpec, target_pop=None):
        """Retrieves a target from any .target file or Sonata nodeset files.

        Targets are generic groups of cells not necessarily restricted to a population.
        When retrieved from the source files they can be cached.
        Targets retrieved from Sonata nodesets keep a reference to all Sonata
        node datasets and can be asked for a sub-target of a specific population.
        """
        if not isinstance(target_spec, TargetSpec):
            target_spec = TargetSpec(target_spec)
        if target_pop:
            target_spec.population = target_pop
        target_name = target_spec.name or TargetSpec.GLOBAL_TARGET_NAME
        target_pop = target_spec.population

        def get_concrete_target(target):
            """Get a more specific target, depending on specified population prefix"""
            target.update_local_nodes(self.local_nodes)
            return target if target_pop is None else target.make_subtarget(target_pop)

        # Check cached
        if target_name in self._targets:
            target = self._targets[target_name]
            return get_concrete_target(target)

        # Check if we can get a Nodeset
        target = self._nodeset_reader and self._nodeset_reader.read_nodeset(target_name)
        if target is not None:
            log_verbose("Retrieved `%s` from Sonata nodeset", target_spec)
            self.register_target(target)
            return get_concrete_target(target)

        raise ConfigurationError(f"Target {target_name} can't be loaded. Check target sources")

    @lru_cache  # noqa: B019
    def intersecting(self, target1, target2):
        """Checks whether two targets intersect"""
        target1_spec = TargetSpec(target1)
        target2_spec = TargetSpec(target2)
        if target1_spec.disjoint_populations(target2_spec):
            return False
        if target1_spec.overlap(target2_spec):
            return True

        # Couldn't get any conclusion from bare target spec
        # Obtain the targets to analyze
        t1, t2 = self.get_target(target1_spec), self.get_target(target2_spec)

        # Check for Sonata nodesets, they might have the same population and overlap
        if set(t1.populations) == set(t2.populations) and target1_spec.overlap_byname(target2_spec):
            return True

        # TODO: Investigate this might yield different results depending on the rank.
        return t1.intersects(t2)  # Otherwise go with full gid intersection

    def pathways_overlap(self, conn1, conn2, equal_only=False):
        src1, dst1 = conn1["Source"], conn1["Destination"]
        src2, dst2 = conn2["Source"], conn2["Destination"]
        if equal_only:
            return TargetSpec(src1) == TargetSpec(src2) and TargetSpec(dst1) == TargetSpec(dst2)
        return self.intersecting(src1, src2) and self.intersecting(dst1, dst2)

    def gid_to_sections(self, gid):
        """For a given gid, return a list of section references stored for random access.
        If the list does not exist, it is built and stored for future use.

        :param gid: GID of the cell
        :return: SerializedSections object with SectionRefs to every section in the cell
        """
        if gid not in self._section_access:
            cell_ref = self._cell_manager.get_cellref(gid)
            if cell_ref is None:
                logging.warning("No cell found for GID: %d", gid)
                return None
            result_serial = SerializedSections(cell_ref)
            self._section_access[gid] = result_serial
        else:
            result_serial = self._section_access[gid]

        return result_serial

    def location_to_point(self, gid, isec, ipt, offset):
        """Given a location for a cell, section id, segment id, and offset into the segment,
        create a list containing a section reference to there.

        :param gid: GID of the cell
        :param isec: Section index
        :param ipt: Distance to start of segment
        :param offset: Offset distance beyond the ipt (microns)
        :return: List with 1 item, where the synapse should go
        """
        # Soma connection, just zero it
        offset = max(offset, 0)

        result_point = TPointList(gid)
        cell_sections = self.gid_to_sections(gid)
        if not cell_sections:
            raise Exception("Getting locations for non-bg sims is not implemented yet...")

        if isec >= cell_sections.num_sections:
            raise Exception(
                f"Error: section {isec} out of bounds ({cell_sections.num_sections} "
                "total). Morphology section count is low, is this a good morphology?"
            )

        distance = 0.5
        tmp_section = cell_sections.isec2sec[int(isec)]

        if tmp_section is None:  # Assume we are in LoadBalance mode
            result_point.append(-1, None, -1)
        elif ipt == -1:
            # Sonata spec have a pre-calculated distance field.
            # In such cases, segment (ipt) is -1 and offset is that distance.
            offset = max(min(offset, 0.9999999), 0.0000001)
            result_point.append(int(isec), tmp_section, offset)
        else:
            # Adjust for section orientation and calculate distance
            section = tmp_section.sec
            if section.orientation() == 1:
                ipt = section.n3d() - 1 - ipt
                offset = -offset

            if ipt < section.n3d():
                distance = (section.arc3d(int(ipt)) + offset) / section.L
                distance = max(min(distance, 0.9999999), 0.0000001)

            if section.orientation() == 1:
                distance = 1 - distance

            result_point.append(int(isec), tmp_section, distance)
        return result_point


class NodeSetReader:
    """Implements reading Sonata Nodesets"""

    def __init__(self, config_nodeset_file, simulation_nodesets_file):
        def _load_nodesets_from_file(nodeset_file):
            if not nodeset_file:
                return libsonata.NodeSets("{}")
            return libsonata.NodeSets.from_file(nodeset_file)

        self._population_stores = {}
        self.nodesets = _load_nodesets_from_file(config_nodeset_file)
        simulation_nodesets = _load_nodesets_from_file(simulation_nodesets_file)
        duplicate_nodesets = self.nodesets.update(simulation_nodesets)
        if duplicate_nodesets:
            logging.warning("Some node set rules were replaced from %s", simulation_nodesets_file)

    def register_node_file(self, node_file):
        storage = libsonata.NodeStorage(node_file)
        for pop_name in storage.population_names:
            self._population_stores[pop_name] = storage

    def __contains__(self, nodeset_name):
        return nodeset_name in self.nodesets.names

    @property
    def names(self):
        return self.nodesets.names

    def read_nodeset(self, nodeset_name: str):
        """Build node sets capable of offsetting.
        The empty population has a special meaning in Sonata, it matches
        all populations in simulation
        """
        if nodeset_name not in self.nodesets.names:
            return None

        def _get_nodeset(pop_name):
            storage = self._population_stores.get(pop_name)
            population = storage.open_population(pop_name)
            # Create SelectionNodeSet object with 1-based gids
            try:
                node_selection = self.nodesets.materialize(nodeset_name, population)
            except libsonata.SonataError as e:
                msg = (
                    f"SonataError for nodeset {nodeset_name} "
                    f'from population "{pop_name}" : {e!s}, skip'
                )
                logging.warning(msg)
                return None
            if node_selection:
                logging.debug("Nodeset %s: Appending gids from %s", nodeset_name, pop_name)
<<<<<<< HEAD
                ns = SelectionNodeSet.from_0based_libsonata_selection(node_selection)
=======
                ns = SelectionNodeSet.from_zero_based_libsonata_selection(node_selection)
>>>>>>> 5d1ca0d5
                ns.register_global(pop_name)
                return ns
            return None

        nodesets = (_get_nodeset(pop_name) for pop_name in self._population_stores)
        nodesets = [ns for ns in nodesets if ns]
        return NodesetTarget(nodeset_name, nodesets)


class NodesetTarget:
    """Represents a subset of nodes defined in a node_sets.json file.

    A `NodesetTarget` is constructed based on key-value pairs from the `node_sets.json` file,
    where each key defines an object containing a group of nodes. Nodes in a target can be
    selected from one or more populations, and they are internally organized into `nodesets`
    based on their respective populations.

    Example:
    Given populations:
    ```python
    populations = {
    "pop_A": [0, 1, 2],
    "pop_B": [1000, 1001],
    "pop_C": [2000, 2001, 2002]
    }
    ```
    A target could look like:
    ```python
    target = [0, 1, 1000, 1001]
    ```
    Internally, `NodesetTarget` would organize these nodes into:
    ```python
    nodesets = [
<<<<<<< HEAD
    SelectionNodeSet(0, 1),
    SelectionNodeSet(1000, 1001)
=======
    SelectionNodeSet([0, 1]),
    SelectionNodeSet([1000, 1001])
>>>>>>> 5d1ca0d5
    ]
    ```
    """

    def __init__(self, name, nodesets: list[SelectionNodeSet], local_nodes=None, **_kw):
        self.name = name
        self.nodesets = nodesets
        self.local_nodes = local_nodes

    def __repr__(self):
        nodesets_str = "\n  ".join(str(ns) for ns in self.nodesets)
        return f"NodesetTarget(name={self.name!r}, nodesets=[\n  {nodesets_str}\n])"

    def gid_count(self):
        """Total number of nodes"""
        return sum(len(ns) for ns in self.nodesets)

    def max_gid_count_per_population(self):
        """Max number of nodes per population

        Useful to distribute in multicycle runs
        """
        return max(len(ns) for ns in self.nodesets)

    def get_gids(self):
        """Retrieve the final gids of the nodeset target"""
        if not self.nodesets:
            logging.warning("Nodeset '%s' can't be materialized. No node populations", self.name)
            return np.array([])
        nodesets = sorted(self.nodesets, key=lambda n: n.offset)  # Get gids ascending
        gids = nodesets[0].gids(raw_gids=False)
        for extra_nodes in nodesets[1:]:
            gids = np.append(gids, extra_nodes.gids(raw_gids=False))
        return gids

    def get_raw_gids(self):
        """Retrieve the raw gids of the nodeset target"""
        if not self.nodesets:
            logging.warning("Nodeset '%s' can't be materialized. No node populations", self.name)
            return []
        if len(self.nodesets) > 1:
            raise TargetError("Can not get raw gids for Nodeset target with multiple populations.")
<<<<<<< HEAD
        return np.array(self.nodesets[0].gids())
=======
        return np.array(self.nodesets[0].gids(raw_gids=True))
>>>>>>> 5d1ca0d5

    def __contains__(self, gid):
        """Determine if a given gid is included in the gid list for this target regardless of rank.

        Offsetting is taken into account
        """
        return self.contains(gid)

    def append_nodeset(self, nodeset: SelectionNodeSet):
        """Add a nodeset to the current target"""
        self.nodesets.append(nodeset)

    @property
    def population_names(self):
        return {ns.population_name for ns in self.nodesets}

    @property
    def populations(self):
        return {ns.population_name: ns for ns in self.nodesets}

    def make_subtarget(self, pop_name):
        """A nodeset subtarget contains only one given population"""
        nodesets = [ns for ns in self.nodesets if ns.population_name == pop_name]
        local_nodes = [n for n in self.local_nodes if n.population_name == pop_name]
        return NodesetTarget(f"{self.name}#{pop_name}", nodesets, local_nodes)

    def is_void(self):
        return len(self.nodesets) == 0

    def update_local_nodes(self, local_nodes):
        """Allows setting the local gids"""
        self.local_nodes = local_nodes

    def get_local_gids(self, raw_gids=False):
        """Return the list of target gids in this rank (with offset)"""
        assert self.local_nodes, "Local nodes not set"

        def pop_gid_intersect(nodeset: SelectionNodeSet, raw_gids=False):
            for local_ns in self.local_nodes:
                if local_ns.population_name == nodeset.population_name:
                    return nodeset.intersection(local_ns, raw_gids)
            return []

        if raw_gids:
            assert len(self.nodesets) == 1, "Multiple populations when asking for raw gids"
            return pop_gid_intersect(self.nodesets[0], raw_gids=True)

        gids_groups = tuple(pop_gid_intersect(ns) for ns in self.nodesets)

        return np.concatenate(gids_groups) if gids_groups else np.empty(0, dtype=np.uint32)

    def get_point_list_from_compartment_set(self, cell_manager, compartment_set):
        """Builds a list of points grouped by GID from a compartment set,
        mapping sections and offsets for each relevant population.

        Note:
            The compartment locations in `compartment_set` are expected to be
            sorted and without duplicates. This is ensured by libsonata.
        """
        point_list = compat.List()
        population_name = compartment_set.population

        if population_name not in self.population_names:
            return point_list
        sel_node_set = self.populations[population_name]

        # compartment_set is 0-based
        for cl in compartment_set.filtered_iter(sel_node_set.get_selection(offset=-1)):
            raw_gid, section_id, offset = cl.node_id, cl.section_id, cl.offset
            # points are 1-based
            gid = sel_node_set._offset + raw_gid + 1
            cell = cell_manager.get_cell(gid)
            sec = cell.get_sec(section_id)
            if len(point_list) and point_list[-1].gid == gid:
                point_list[-1].append(section_id, Nd.SectionRef(sec), offset)
            else:
                point = TPointList(gid)
                point.append(section_id, Nd.SectionRef(sec), offset)
                point_list.append(point)

        return point_list

    def get_point_list(
        self,
        cell_manager,
        section_type: SectionType = SectionType.SOMA,
        compartment_type: CompartmentType = CompartmentType.CENTER,
    ):
        """Retrieve a TPointList containing compartments (based on section type and
        compartment type) of any local cells on the cpu.

        Args:
            cell_manager: a cell manager or global cell manager
            section_type: SectionType
            compartment_type: CompartmentType

        Returns:
            list of TPointList containing the compartment position and retrieved section references
        """
        section_type_str = section_type.to_string()
        point_lists = compat.List()

        for gid in self.get_local_gids():
            point_list = TPointList(gid)
            cell = cell_manager.get_cell(gid)
            secs = getattr(cell.CellRef, section_type_str)

            for sec in secs:
                section_id = cell.get_section_id(sec)
                if compartment_type == CompartmentType.CENTER:
                    point_list.append(section_id, Nd.SectionRef(sec), 0.5)
                else:
                    for seg in sec:
                        point_list.append(section_id, Nd.SectionRef(sec), seg.x)
            point_lists.append(point_list)

        return point_lists

    def generate_subtargets(self, n_parts):
        """Generate sub NodeSetTarget per population for multi-cycle runs
        Returns:
            list of [sub_target_n_pop1, sub_target_n_pop2, ...]
        """
        if not n_parts or n_parts == 1:
            return False

<<<<<<< HEAD
        all_raw_gids = {ns.population_name: ns.gids() for ns in self.nodesets}
=======
        all_raw_gids = {ns.population_name: ns.gids(raw_gids=True) for ns in self.nodesets}
>>>>>>> 5d1ca0d5

        new_targets = defaultdict(list)
        pop_names = list(all_raw_gids.keys())

        for cycle_i in range(n_parts):
            for pop in pop_names:
                # name sub target per populaton, to be registered later
                target_name = f"{pop}__{self.name}_{cycle_i}"
                target = NodesetTarget(target_name, [SelectionNodeSet().register_global(pop)])
                new_targets[pop].append(target)

        for pop, raw_gids in all_raw_gids.items():
            target_looper = itertools.cycle(new_targets[pop])
            for gid in raw_gids:
                target = next(target_looper)
                target.nodesets[0].add_gids([gid])

        # return list of subtargets lists of all pops per cycle
        return [
            [targets[cycle_i] for targets in new_targets.values()] for cycle_i in range(n_parts)
        ]

    def contains(self, items, raw_gids=False):
        """Return a bool or an array of bool's whether the elements are contained"""
        # Shortcut for empty target. Algorithm below would fail
        if not self.gid_count():
            return ([False] * len(items)) if hasattr(items, "__len__") else False

        gids = self.get_raw_gids() if raw_gids else self.get_gids()
        contained = np.isin(items, gids, kind="table")
        return bool(contained) if contained.ndim == 0 else contained

    def intersects(self, other):
        """Check if two targets intersect. At least one common population has to intersect"""
        if self.population_names.isdisjoint(other.population_names):
            return False

        other_pops = other.populations  # may be created on the fly
        # We loop over one target populations and check the other existence and intersection
        for pop, nodeset in self.populations.items():
            if pop not in other_pops:
                continue
            if nodeset.intersects(other_pops[pop]):
                return True
        return False


class SerializedSections:
    """Serializes the sections of a cell for easier random access.
    Note that this is possible because the v field in the section has been assigned
    an integer corresponding to the target index as read from the morphology file.
    """

    def __init__(self, cell):
        self.num_sections = int(cell.nSecAll)
        # Initialize list to store SectionRef objects
        self.isec2sec = [None] * self.num_sections
        # Flag to control warning message display
        self._serialized_sections_warned = False

        for index, sec in enumerate(cell.all):
            # Accessing the 'v' value at location 0.0001 of the section
            v_value = sec(0.0001).v
            if v_value >= self.num_sections:
                logging.debug("{%s} v(1)={sec(1).v} n3d()={%f}", sec.name(), sec.n3d())
                raise Exception("Error: failure in mk2_isec2sec()")
            if v_value < 0:
                if not self._serialized_sections_warned:
                    logging.warning(
                        "SerializedSections: v(0.0001) < 0. index={%d} v()={%f}",
                        index,
                        v_value,
                    )
                    self._serialized_sections_warned = True
            else:
                # Store a SectionRef to the section at the index specified by v_value
                self.isec2sec[int(v_value)] = Nd.SectionRef(sec=sec)


class TPointList:
    def __init__(self, gid: int):
        self.gid: int = gid
        self.sclst_ids: list = []  # List of section ids
        self.sclst: list = []  # List of section references
        self.x: list = []  # List of point values

    def append(self, section_id: int, section: object, point: float) -> None:
        self.x.append(point)
        self.sclst.append(section)
        self.sclst_ids.append(section_id)

    def extend(self, other: "TPointList") -> None:
        assert isinstance(other, TPointList), f"Expected TPointList, got {type(other).__name__}"
        self.x.extend(other.x)
        self.sclst.extend(other.sclst)
        self.sclst_ids.extend(other.sclst_ids)

    def validate(self) -> None:
        if len(self.x) != len(self.sclst):
            raise RuntimeError(
                f"TPointList invariant violated: x has {len(self.x)} elements, "
                f"sclst has {len(self.sclst)} elements. Expected both lists to be of equal length."
            )

    def __len__(self) -> int:
        self.validate()
        return len(self.sclst)

    def __iter__(self) -> Iterator[tuple[int, object, float]]:
        self.validate()
        return iter(zip(self.sclst_ids, self.sclst, self.x))

    def __str__(self) -> str:
        self.validate()
        ids = np.array(self.sclst_ids)
        xs = np.array(self.x)
        return f"TPointList(gid={self.gid}, size={len(self)}):\n  ids: {ids}\n  x:   {xs}"<|MERGE_RESOLUTION|>--- conflicted
+++ resolved
@@ -335,11 +335,7 @@
                 return None
             if node_selection:
                 logging.debug("Nodeset %s: Appending gids from %s", nodeset_name, pop_name)
-<<<<<<< HEAD
-                ns = SelectionNodeSet.from_0based_libsonata_selection(node_selection)
-=======
                 ns = SelectionNodeSet.from_zero_based_libsonata_selection(node_selection)
->>>>>>> 5d1ca0d5
                 ns.register_global(pop_name)
                 return ns
             return None
@@ -373,13 +369,8 @@
     Internally, `NodesetTarget` would organize these nodes into:
     ```python
     nodesets = [
-<<<<<<< HEAD
-    SelectionNodeSet(0, 1),
-    SelectionNodeSet(1000, 1001)
-=======
     SelectionNodeSet([0, 1]),
     SelectionNodeSet([1000, 1001])
->>>>>>> 5d1ca0d5
     ]
     ```
     """
@@ -422,11 +413,7 @@
             return []
         if len(self.nodesets) > 1:
             raise TargetError("Can not get raw gids for Nodeset target with multiple populations.")
-<<<<<<< HEAD
-        return np.array(self.nodesets[0].gids())
-=======
         return np.array(self.nodesets[0].gids(raw_gids=True))
->>>>>>> 5d1ca0d5
 
     def __contains__(self, gid):
         """Determine if a given gid is included in the gid list for this target regardless of rank.
@@ -553,11 +540,7 @@
         if not n_parts or n_parts == 1:
             return False
 
-<<<<<<< HEAD
-        all_raw_gids = {ns.population_name: ns.gids() for ns in self.nodesets}
-=======
         all_raw_gids = {ns.population_name: ns.gids(raw_gids=True) for ns in self.nodesets}
->>>>>>> 5d1ca0d5
 
         new_targets = defaultdict(list)
         pop_names = list(all_raw_gids.keys())
