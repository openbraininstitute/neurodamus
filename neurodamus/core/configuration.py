"""Runtime configuration"""

import logging
import os
import os.path
import re
from collections import defaultdict
from enum import Enum
from pathlib import Path

from ._shmutils import SHMUtil
from neurodamus.io.sonata_config import SonataConfig
from neurodamus.utils.logging import log_verbose
from neurodamus.utils.pyutils import ConfigT

EXCEPTION_NODE_FILENAME = ".exception_node"
"""A file which controls which rank shows exception"""


class LogLevel:
    ERROR_ONLY = 0
    DEFAULT = 1
    VERBOSE = 2
    DEBUG = 3


class ConfigurationError(Exception):
    """Error due to invalid settings in simulation config
    ConfigurationError should be raised by all ranks to be caught
    properly. Otherwise we might end up with deadlocks.
    For Exceptions that are raised by a single rank Exception
    should be used.
    This is due to the way Exceptions are caught from commands.py.
    """


class GlobalConfig:
    verbosity = LogLevel.DEFAULT
    debug_conn = os.getenv("ND_DEBUG_CONN", "")
    if debug_conn:
        debug_conn = [int(gid) for gid in debug_conn.split(",")]
        verbosity = 3

    @classmethod
    def set_mpi(cls):
        os.environ["NEURON_INIT_MPI"] = "1"


class Feature(Enum):
    Replay = 1
    SpontMinis = 2
    SynConfigure = 3
    Stimulus = 4
    LoadBalance = 5


class CliOptions(ConfigT):
    build_model = None
    simulate_model = True
    model_path = None  # Currently is output-path
    output_path = None
    keep_build = False
    lb_mode = None
    modelbuilding_steps = None
    experimental_stims = False
    enable_coord_mapping = False
    save = False
    restore = None
    enable_shm = False
    model_stats = False
    simulator = None
    dry_run = False
    num_target_ranks = None
    keep_axon = False
    coreneuron_direct_mode = False
    crash_test = False

    # Restricted Functionality support, mostly for testing

    class NoRestriction:
        """Provide container API, where `in` checks are always True"""

        def __contains__(self, _) -> bool:
            return True

    NoRestriction = NoRestriction()  # Singleton

    restrict_features = NoRestriction  # can also be a list
    restrict_node_populations = NoRestriction
    restrict_connectivity = 0  # no restriction, 1 to disable projections, 2 to disable all
    restrict_stimulus = NoRestriction  # possible list of Stim names


class CircuitConfig(ConfigT):
    name = None
    Engine = None
    nrnPath = ConfigT.REQUIRED
    CellLibraryFile = ConfigT.REQUIRED
    METypePath = None
    MorphologyType = None
    MorphologyPath = None
    CircuitTarget = None
    DetailedAxon = False
    PopulationType = None


class RNGConfig(ConfigT):
    global_seed = None
    IonChannelSeed = None
    StimulusSeed = None
    MinisSeed = None
    SynapseSeed = None


class NeuronStdrunDefaults:
    """Neuron stdrun default (src: share/lib/hoc/stdrun.hoc"""

    using_cvode_ = 0
    stdrun_quiet = 0
    realtime = 0
    tstop = 5
    stoprun = 0
    steps_per_ms = 1 / 0.025
    nstep_steprun = 1
    global_ra = 35.4
    v_init = -65


class LoadBalanceMode(Enum):
    """An enumeration, inc parser, of the load balance modes."""

    RoundRobin = 0
    WholeCell = 1
    MultiSplit = 2
    Memory = 3

    @classmethod
    def parse(cls, lb_mode):
        """Parses the load balancing mode from a string.
        Options other than WholeCell or MultiSplit are considered RR
        """
        if lb_mode is None:
            return None
        modes = {
            "rr": cls.RoundRobin,
            "roundrobin": cls.RoundRobin,
            "wholecell": cls.WholeCell,
            "loadbalance": cls.MultiSplit,
            "multisplit": cls.MultiSplit,
            "memory": cls.Memory,
        }
        lb_mode_enum = modes.get(lb_mode.lower())
        if lb_mode_enum is None:
            raise ConfigurationError("Unknown load balance mode: " + lb_mode)
        return lb_mode_enum

    class AutoBalanceModeParams:
        """Parameters for auto-selecting a load-balance mode"""

        multisplit_cpu_cell_ratio = 4  # For warning
        cell_count = 1000
        duration = 1000
        mpi_ranks = 200

    @classmethod
    def auto_select(cls, use_neuron, cell_count, duration, auto_params=AutoBalanceModeParams):
        """Simple heuristics for auto selecting load balance"""
        from ._neurodamus import MPI

        lb_mode = LoadBalanceMode.RoundRobin
        reason = ""
        if MPI.size == 1:
            lb_mode = LoadBalanceMode.RoundRobin
            reason = "Single rank - not worth using Load Balance"
        elif use_neuron and MPI.size >= auto_params.multisplit_cpu_cell_ratio * cell_count:
            logging.warning(
                "There's potentially a high number of empty ranks. "
                "To activate multi-split set --lb-mode=MultiSplit"
            )
        elif (
            cell_count > auto_params.cell_count
            and duration > auto_params.duration
            and MPI.size > auto_params.mpi_ranks
        ):
            lb_mode = LoadBalanceMode.WholeCell
            reason = "Simulation size"
        return lb_mode, reason


class _SimConfig:
    """A class initializing several HOC config objects and proxying to simConfig"""

    config_file = None
    cli_options = None
    run_conf = None
    output_root = None
    sonata_circuits = None
    projections = None
    connections = None
    stimuli = None
    injects = None
    reports = None
    modifications = None
    beta_features = None

    # Hoc objects used
    _config_parser = None
    _parsed_run = None
    _simulation_config = None
    _simconf = None
    rng_info = None

    # In principle not all vars need to be required as they'r set by the parameter functions
    simulation_config_dir = None
    current_dir = None
    default_neuron_dt = 0.025
    buffer_time = 25
    save = None
    restore = None
    coreneuron_outputdir = None
    coreneuron_datadir = None
    extracellular_calcium = None
    secondorder = None
    use_coreneuron = False
    use_neuron = True
    corenrn_buff_size = 8
    delete_corenrn_data = False
    modelbuilding_steps = 1
    build_model = True
    simulate_model = True
    loadbal_mode = None
    spike_location = "soma"
    spike_threshold = -30
    dry_run = False
    num_target_ranks = None
    coreneuron_direct_mode = False
    crash_test_mode = False

    _validators = []
    _cell_requirements = {}

    restore_coreneuron = property(lambda self: self.use_coreneuron and bool(self.restore))
    cell_requirements = property(lambda self: self._cell_requirements)

    @classmethod
    def init(cls, config_file, cli_options):
        # Import these objects scope-level to avoid cross module dependency
        from . import NeurodamusCore as Nd

        Nd.init()
        if not os.path.isfile(config_file):
            raise ConfigurationError("Config file not found: " + config_file)
        logging.info("Initializing Simulation Configuration and Validation")

        log_verbose("ConfigFile: %s", config_file)
        log_verbose("CLI Options: %s", cli_options)
        cls.config_file = config_file
        cls._config_parser = cls._init_config_parser(config_file)
        cls._parsed_run = cls._config_parser.parsedRun
        cls._simulation_config = cls._config_parser  # Please refactor me
        cls.simulation_config_dir = os.path.dirname(os.path.abspath(config_file))

        cls.projections = cls._config_parser.parsedProjections
        cls.connections = cls._config_parser.parsedConnects
        cls.stimuli = cls._config_parser.parsedStimuli
        cls.injects = cls._config_parser.parsedInjects
        cls.reports = cls._config_parser.parsedReports
        cls.modifications = cls._config_parser.parsedModifications or {}
        cls.beta_features = cls._config_parser.beta_features
        cls.cli_options = CliOptions(**(cli_options or {}))

        cls.dry_run = cls.cli_options.dry_run
        cls.crash_test_mode = cls.cli_options.crash_test
        cls.num_target_ranks = cls.cli_options.num_target_ranks
        # change simulator by request before validator and init hoc config
        if cls.cli_options.simulator:
            cls._parsed_run["Simulator"] = cls.cli_options.simulator

        cls.run_conf = cls._parsed_run
        for validator in cls._validators:
            validator(cls)

        logging.info("Initializing hoc config objects")
        cls._init_hoc_config_objs()

    @classmethod
    def current_dir_path(cls):
        if cls.current_dir:
            return cls.current_dir
        return str(Path.cwd())

    @classmethod
    def build_path(cls):
        """Default to <currend_dir>/build if save is None"""
        return cls.save or str(Path(cls.current_dir_path()) / "build")

    @classmethod
    def coreneuron_datadir_path(cls, create=False):
        """Default to output_root if none is provided"""
        ans = cls.coreneuron_datadir or str(Path(cls.build_path()) / "coreneuron_input")
        if create:
            Path(ans).mkdir(parents=True, exist_ok=True)
        return ans

    @classmethod
    def coreneuron_datadir_restore_path(cls):
        """Default to output_root if none is provided"""
        return str(Path(cls.restore) / "coreneuron_input")

    @classmethod
    def populations_offset_restore_path(cls):
        return str(Path(cls.restore) / "populations_offset.dat")

    @classmethod
    def populations_offset_save_path(cls, create=False):
        """Get polulations_offset path for the save folder.

        Used internally for a save/restore cycle.

        Optional: create pathing folders if necessary
        """
        ans = Path(cls.build_path()) / "populations_offset.dat"
        if create:
            ans.parent.mkdir(parents=True, exist_ok=True)
        return str(ans)

    @classmethod
    def populations_offset_output_path(cls, create=False):
        """Get polulations_offset path for the output folder.

        Used for visualization.

        Optional: create pathing folders if necessary
        """
        ans = Path(cls.output_root) / "populations_offset.dat"
        if create:
            ans.parent.mkdir(parents=True, exist_ok=True)
        return str(ans)

    @classmethod
    def output_root_path(cls, create=False):
        """Get the output_root path

        Create the folder path if required and needed
        """
        outdir = Path(SimConfig.output_root)
        if create:
            outdir.mkdir(parents=True, exist_ok=True)
        return str(outdir)

    @classmethod
    def _init_config_parser(cls, config_file):
        if not config_file.endswith(".json"):
            raise ConfigurationError(
                "Invalid configuration file format. The configuration file must be a .json file."
            )
        try:
            config_parser = SonataConfig(config_file)
        except Exception as e:
            raise ConfigurationError(f"Failed to initialize SonataConfig with {config_file}: {e}")
        return config_parser

    @classmethod
    def _init_hoc_config_objs(cls):
        """Init objects which parse/check configs in the hoc world"""
        from neuron import h

        parsed_run = cls._parsed_run

        cls.rng_info = h.RNGSettings()
        cls.rng_info.interpret(parsed_run, cls.use_coreneuron)
        if "BaseSeed" in parsed_run:
            logging.info("User-defined RNG base seed %s", parsed_run["BaseSeed"])

    @classmethod
    def validator(cls, f):
        """Decorator to register parameters / config validators"""
        cls._validators.append(f)

    @classmethod
    def update_connection_blocks(cls, alias):
        """Convert source destination to real population names

        Args:
            alias: A dict associating alias->real_name's
        """
        from neurodamus.target_manager import TargetSpec  # avoid cyclic deps

        restrict_features = SimConfig.cli_options.restrict_features
        if Feature.SpontMinis not in restrict_features:
            logging.warning("Disabling SpontMinis (restrict_features)")
        if Feature.SynConfigure not in restrict_features:
            logging.warning("Disabling SynConfigure (restrict_features)")

        def update_item(conn, item):
            src_spec = TargetSpec(conn.get(item))
            src_spec.population = alias.get(src_spec.population, src_spec.population)
            conn[item] = str(src_spec)

        new_connections = {}
        for name, conn in cls.connections.items():
            update_item(conn, "Source")
            update_item(conn, "Destination")
            if Feature.SpontMinis not in restrict_features:
                conn.pop("SpontMinis", None)
            if Feature.SynConfigure not in restrict_features:
                conn.pop("SynapseConfigure", None)

            new_connections[name] = conn

        cls.connections = new_connections

    @classmethod
    def check_connections_configure(cls, target_manager):
        check_connections_configure(cls, target_manager)  # top_level

    @classmethod
    def get_stim_inject(cls, stim_name):
        for inject in cls.injects.values():
            if stim_name == inject["Stimulus"]:
                return inject
        return None

    @classmethod
    def check_cell_requirements(cls, target_manager):
        _input_resistance(cls, target_manager)  # top_level


# Singleton
SimConfig = _SimConfig()


def find_input_file(filepath, search_paths=(), alt_filename=None):
    """Determine the full path of input files.

    Relative paths are built from Run configuration entries, and never pwd.
    In case filepath points to a file, alt_filename is disregarded

    Args:
        filepath: The relative or absolute path of the file to find
        path_conf_entries: (tuple) Run configuration entries to build the absolute path
        alt_filename: When the filepath is a directory, attempt finding a given filename
    Returns:
        The absolute path to the data file
    Raises:
        (ConfigurationError) If the file could not be found
    """
    search_paths += (SimConfig.current_dir, SimConfig.simulation_config_dir)

    def try_find_in(fullpath):
        if os.path.isfile(fullpath):
            return fullpath
        if not os.path.exists(fullpath):
            return None
        if alt_filename is not None:
            alt_file_path = os.path.join(fullpath, alt_filename)
            if os.path.isfile(alt_file_path):
                return alt_file_path
        logging.warning("Deprecated: Data source found is not a file")
        return fullpath

    if os.path.isabs(filepath):
        # if it's absolute path then can be used immediately
        file_found = try_find_in(filepath)
    else:
        file_found = None
        for path in search_paths:
            file_found = try_find_in(os.path.join(path, filepath))
            if file_found:
                break

    if not file_found:
        raise ConfigurationError(f"Could not find file {filepath}")

    logging.debug("data file %s path: %s", filepath, file_found)
    return file_found


def _check_params(
    section_name,
    data,
    required_fields,
    numeric_fields=(),
    non_negatives=(),
    valid_values=None,
    deprecated_values=None,
):
    """Generic function to check a dict-like data set conforms to the field prescription"""
    for param in required_fields:
        if param not in data:
            raise ConfigurationError(
                f"simulation config mandatory param not present: [{section_name}] {param}"
            )
    for param in set(numeric_fields + non_negatives):
        val = data.get(param)
        try:
            val and float(val)
        except ValueError:
            raise ConfigurationError(
                f"simulation config param must be numeric: [{section_name}] {param}"
            )
    for param in non_negatives:
        val = data.get(param)
        if val and float(val) < 0:
            raise ConfigurationError(
                f"simulation config param must be positive: [{section_name}] {param}"
            )

    for param, valid in (valid_values or {}).items():
        val = data.get(param)
        if val and val not in valid:
            raise ConfigurationError(
                f"simulation config param value is invalid: [{section_name}] {param} = {val}"
            )

    for param, deprecated in (deprecated_values or {}).items():
        val = data.get(param)
        if val and val in deprecated:
            logging.warning(
                f"simulation config param value is deprecated: [{section_name}] {param} = {val}"
            )


@SimConfig.validator
def _run_params(config: _SimConfig):
    required_fields = ("Duration",)
    numeric_fields = ("BaseSeed", "StimulusSeed", "Celsius", "V_Init")
    non_negatives = ("Duration", "Dt", "ModelBuildingSteps")
    _check_params("Run default", config.run_conf, required_fields, numeric_fields, non_negatives)


@SimConfig.validator
def _loadbal_mode(config: _SimConfig):
    cli_args = config.cli_options
    if Feature.LoadBalance not in cli_args.restrict_features:
        logging.warning("Disabled Load Balance (restrict_features)")
        config.loadbal_mode = LoadBalanceMode.RoundRobin
        return
    lb_mode_str = cli_args.lb_mode or config.run_conf.get("RunMode")
    config.loadbal_mode = LoadBalanceMode.parse(lb_mode_str)


@SimConfig.validator
def _projection_params(config: _SimConfig):
    required_fields = ("Path",)
    for name, proj in config.projections.items():
        _check_params("Projection " + name, proj, required_fields, (), ())
        _validate_file_extension(proj.get("Path"))


@SimConfig.validator
def _stimulus_params(config: _SimConfig):
    required_fields = (
        "Mode",
        "Pattern",
        "Duration",
        "Delay",
    )
    numeric_fields = (
        "Dt",
        "RiseTime",
        "DecayTime",
        "AmpMean",
        "AmpVar",
        "MeanPercent",
        "SDPercent",
        "RelativeSkew",
        "AmpStart",
        "AmpEnd",
        "PercentStart",
        "PercentEnd",
        "PercentLess",
        "Mean",
        "Variance",
        "Voltage",
        "RS",
    )
    non_negatives = (
        "Duration",
        "Delay",
        "Rate",
        "Frequency",
        "Width",
        "Lambda",
        "Weight",
        "NumOfSynapses",
        "Seed",
    )
    valid_values = {
        "Mode": ("Current", "Voltage", "Conductance", "spikes"),
        "Pattern": {
            "Hyperpolarizing",
            "Linear",
            "Noise",
            "Pulse",
            "RelativeLinear",
            "RelativeShotNoise",
            "SEClamp",
            "ShotNoise",
            "Sinusoidal",
            "SubThreshold",
            "SynapseReplay",
            "OrnsteinUhlenbeck",
            "NPoisson",
            "NPoissonInhomogeneous",
            "ReplayVoltageTrace",
            "AbsoluteShotNoise",
            "RelativeOrnsteinUhlenbeck",
        },
    }
    deprecated_values = {"Pattern": ("NPoisson", "NPoissonInhomogeneous", "ReplayVoltageTrace")}
    for name, stim in config.stimuli.items():
        _check_params(
            "Stimulus " + name,
            stim,
            required_fields,
            numeric_fields,
            non_negatives,
            valid_values,
            deprecated_values,
        )


@SimConfig.validator
def _modification_params(config: _SimConfig):
    required_fields = (
        "Target",
        "Type",
    )
    for name, mod_block in config.modifications.items():
        _check_params("Modification " + name, mod_block, required_fields, ())


def make_circuit_config(config_dict, req_morphology=True):
    if config_dict.get("CellLibraryFile") == "<NONE>":
        config_dict["CellLibraryFile"] = False
        config_dict["nrnPath"] = False
        config_dict["MorphologyPath"] = False
    elif config_dict.get("nrnPath") == "<NONE>":
        config_dict["nrnPath"] = False
    _validate_circuit_morphology(config_dict, req_morphology)
    _validate_file_extension(config_dict.get("CellLibraryFile"))
    _validate_file_extension(config_dict.get("nrnPath"))
    return CircuitConfig(config_dict)


def _validate_circuit_morphology(config_dict, required=True):
    morph_path = config_dict.get("MorphologyPath")
    morph_type = config_dict.get("MorphologyType")
    if morph_path is None and required:
        raise ConfigurationError("No morphology path provided (Required!)")
    # Some circuit types may not require morphology files
    if not morph_path:
        log_verbose(" > Morphology src: <Disabled> MorphologyType: %s, ", morph_type or "<None>")
        return
    if morph_type is None:
        logging.warning("MorphologyType not set. Assuming ascii and legacy /ascii subdir")
        morph_type = "asc"
        morph_path = os.path.join(morph_path, "ascii")
        config_dict["MorphologyType"] = morph_type
        config_dict["MorphologyPath"] = morph_path
    assert morph_type in {"asc", "swc", "h5", "hoc"}, "Invalid MorphologyType"
    log_verbose(" > MorphologyType = %s, src: %s", morph_type, morph_path)


def _validate_file_extension(path):
    if not path:
        return
    filepath = path.split(":")[0]  # for sonata, remove the edge_pop name appended to the file path
    if filepath.endswith(".sonata"):
        raise ConfigurationError(
            "*.sonata files are no longer supported, please rename them to *.h5"
        )


@SimConfig.validator
<<<<<<< HEAD
def _circuits(config: _SimConfig, _run_conf):
=======
def _base_circuit(config: _SimConfig):
    log_verbose("CIRCUIT (default): %s", config.run_conf.get("CircuitPath", "<DISABLED>"))
    config.base_circuit = _make_circuit_config(config.run_conf)


@SimConfig.validator
def _extra_circuits(config: _SimConfig):
>>>>>>> 564a70fd
    from . import EngineBase

    circuit_configs = {}

    for name, circuit_info in config._simulation_config.Circuit.items():
        log_verbose("CIRCUIT %s (%s)", name, circuit_info.get("Engine", "(default)"))
        # Replace name by actual engine class
        circuit_info["Engine"] = EngineBase.get(circuit_info["Engine"])

        circuit_info.setdefault("nrnPath", False)
        if config.cli_options.keep_axon and circuit_info["Engine"].__name__ == "METypeEngine":
            log_verbose("Keeping axons ENABLED")
            circuit_info.setdefault("DetailedAxon", True)

        circuit_configs[name] = make_circuit_config(circuit_info, req_morphology=False)
        circuit_configs[name].name = name

    # Sort so that iteration is deterministic
    config.sonata_circuits = dict(
        sorted(
            circuit_configs.items(),
            key=lambda x: (x[1].Engine.CircuitPrecedence if x[1].Engine else 0, x[0]),
        )
    )


@SimConfig.validator
def _global_parameters(config: _SimConfig):
    from neuron import h

    run_conf = config.run_conf

    config.celsius = run_conf.get("Celsius", 34)
    config.v_init = run_conf.get("V_Init", -65)
    config.extracellular_calcium = run_conf.get("ExtracellularCalcium")
    config.buffer_time = 25 * run_conf.get("FlushBufferScalar", 1)
    config.tstop = run_conf["Duration"]
    h.celsius = config.celsius
    h.set_v_init(config.v_init)
    h.tstop = config.tstop
    config.default_neuron_dt = h.dt
    h.dt = run_conf.get("Dt", h.dt)
    h.steps_per_ms = 1.0 / h.dt
    props = ("celsius", "v_init", "extracellular_calcium", "tstop", "buffer_time")
    log_verbose("Global params: %s", " | ".join(p + f": {getattr(config, p)}" for p in props))
    if "CompartmentsPerSection" in run_conf:
        logging.warning(
            "CompartmentsPerSection is currently not supported. "
            "If needed, please request with a detailed usecase."
        )


@SimConfig.validator
def _set_simulator(config: _SimConfig):
    user_config = config.cli_options
    simulator = config.run_conf.get("Simulator")

    if simulator is None:
        config.run_conf["Simulator"] = simulator = "NEURON"
    if simulator not in {"NEURON", "CORENEURON"}:
        raise ConfigurationError("'Simulator' value must be either NEURON or CORENEURON")
    if simulator == "NEURON" and (
        user_config.build_model is False or user_config.simulate_model is False
    ):
        raise ConfigurationError(
            "Disabling model building or simulation is only compatible with CoreNEURON"
        )

    log_verbose("Simulator = %s", simulator)
    config.use_neuron = simulator == "NEURON"
    config.use_coreneuron = simulator == "CORENEURON"


@SimConfig.validator
def _spike_parameters(config: _SimConfig):
    spike_location = config.run_conf.get("SpikeLocation", "soma")
    if spike_location not in {"soma", "AIS"}:
        raise ConfigurationError("Possible options for SpikeLocation are 'soma' and 'AIS'")
    spike_threshold = config.run_conf.get("SpikeThreshold", -30)
    log_verbose("Spike_Location = %s", spike_location)
    log_verbose("Spike_Threshold = %s", spike_threshold)
    config.spike_location = spike_location
    config.spike_threshold = spike_threshold


_condition_checks = {
    "secondorder": (
        (0, 1, 2),
        ConfigurationError(
            "Time integration method (SecondOrder value) {} is invalid. Valid options are:"
            " '0' (implicitly backward euler),"
            " '1' (Crank-Nicolson) and"
            " '2' (Crank-Nicolson with fixed ion currents)"
        ),
    ),
    "randomize_Gaba_risetime": (
        ("True", "False", "0", "false"),
        ConfigurationError("randomize_Gaba_risetime must be True or False"),
    ),
}


@SimConfig.validator
def _simulator_globals(config: _SimConfig):
    if not hasattr(config._simulation_config, "Conditions"):
        return
    from neuron import h

    # Hackish but some constants only live in the helper
    h.load_file("GABAABHelper.hoc")

    for group in config._simulation_config.Conditions.values():
        for key, value in group.items():
            validator = _condition_checks.get(key)
            if validator:
                config_exception = validator[1] or ConfigurationError(
                    f"Value {value} not valid for key {key}. Allowed: {validator[0]}"
                )
                if value not in validator[0]:
                    raise config_exception

            log_verbose("GLOBAL %s = %s", key, value)

            setattr(h, key, value)

            if "cao_CR" in key and value != config.extracellular_calcium:
                logging.warning(
                    "Value of %s (%s) is not the same as extracellular_calcium (%s)",
                    key,
                    value,
                    config.extracellular_calcium,
                )


@SimConfig.validator
def _second_order(config: _SimConfig):
    second_order = config.run_conf.get("SecondOrder")
    if second_order is None:
        return
    second_order = int(second_order)
    if second_order in {0, 1, 2}:
        from neuron import h

        log_verbose("SecondOrder = %g", second_order)
        config.second_order = second_order
        h.secondorder = second_order
    else:
        raise _condition_checks["secondorder"][1]


@SimConfig.validator
def _single_vesicle(config: _SimConfig):
    if "MinisSingleVesicle" not in config.run_conf:
        return

    from neuron import h

    if not hasattr(h, "minis_single_vesicle_ProbAMPANMDA_EMS"):
        raise NotImplementedError(
            "Synapses don't implement minis_single_vesicle. More recent neurodamus model required."
        )
    minis_single_vesicle = int(config.run_conf["MinisSingleVesicle"])
    log_verbose("minis_single_vesicle = %d", minis_single_vesicle)
    h.minis_single_vesicle_ProbAMPANMDA_EMS = minis_single_vesicle
    h.minis_single_vesicle_ProbGABAAB_EMS = minis_single_vesicle
    h.minis_single_vesicle_GluSynapse = minis_single_vesicle


@SimConfig.validator
def _randomize_gaba_risetime(config: _SimConfig):
    randomize_risetime = config.run_conf.get("RandomizeGabaRiseTime")
    if randomize_risetime is None:
        return
    from neuron import h

    h.load_file("GABAABHelper.hoc")
    if not hasattr(h, "randomize_Gaba_risetime"):
        raise NotImplementedError(
            "Models don't support setting RandomizeGabaRiseTime. "
            "Please load a more recent model or drop the option."
        )
    assert randomize_risetime in {"True", "False", "0", "false"}  # any non-"True" value is negative
    log_verbose("randomize_Gaba_risetime = %s", randomize_risetime)
    h.randomize_Gaba_risetime = randomize_risetime


@SimConfig.validator
def _current_dir(config: _SimConfig):
    curdir = config.run_conf.get("CurrentDir")

    if curdir is None:
        log_verbose("CurrentDir using simulation config path [default]")
        curdir = config.simulation_config_dir
    else:
        if not os.path.isabs(curdir):
            if curdir == ".":
                logging.warning(
                    "Setting CurrentDir to '.' is discouraged and "
                    "shall never be used in production jobs."
                )
            else:
                raise ConfigurationError("CurrentDir: Relative paths not allowed")
            curdir = os.path.abspath(curdir)
        if not os.path.isdir(curdir):
            raise ConfigurationError("CurrentDir doesnt exist: " + curdir)

    log_verbose("CurrentDir = %s", curdir)
    config.run_conf["CurrentDir"] = curdir
    config.current_dir = curdir


@SimConfig.validator
def _output_root(config: _SimConfig):
    """Confirm output_path exists and is usable"""
    output_path = config.run_conf.get("OutputRoot")

    if config.cli_options.output_path not in {None, output_path}:
        output_path = config.cli_options.output_path
    if output_path is None:
        raise ConfigurationError("'OutputRoot' configuration not set")
    if not Path(output_path).is_absolute():
        output_path = Path(config.current_dir_path()) / output_path

    log_verbose("OutputRoot = %s", output_path)
    config.run_conf["OutputRoot"] = str(output_path)
    config.output_root = str(output_path)


@SimConfig.validator
def _check_save(config: _SimConfig):
    cli_args = config.cli_options
    save_path = cli_args.save or config.run_conf.get("Save")

    if not save_path:
        return

    if not config.use_coreneuron:
        raise ConfigurationError("Save-restore only available with CoreNeuron")

    # Handle save
    assert isinstance(save_path, str), "Save must be a string path"
    path_obj = Path(save_path)
    if not path_obj.is_absolute():
        path_obj = Path(config.current_dir) / path_obj

    config.save = str(path_obj)


@SimConfig.validator
def _check_restore(config: _SimConfig):
    restore = config.cli_options.restore or config.run_conf.get("Restore")
    if not restore:
        return

    if not config.use_coreneuron:
        raise ConfigurationError("Save-restore only available with CoreNeuron")

    # sync restore settings to hoc, otherwise we end up with an empty coreneuron_input dir
    config.run_conf["Restore"] = restore

    assert isinstance(restore, str), "Restore must be a string path"
    path_obj = Path(restore)
    if not path_obj.is_absolute():
        path_obj = Path(config.current_dir) / path_obj

    config.restore = str(path_obj)


@SimConfig.validator
def _check_model_build_mode(config: _SimConfig):
    user_config = config.cli_options
    config.build_model = user_config.build_model
    config.simulate_model = user_config.simulate_model

    if config.build_model is True:  # just create the data
        return
    if config.use_coreneuron is False:
        if config.build_model is False:
            raise ConfigurationError("Skipping model build is only available with CoreNeuron")
        # was None
        config.build_model = True
        return

    # CoreNeuron restore is a bit special and already had its input dir checked
    if config.restore:
        config.build_model = False
        return

    # It's a CoreNeuron run. We have to check if build_model is AUTO or OFF
    core_data_location = config.coreneuron_datadir_path()

    try:
        # Ensure that 'sim.conf' and 'files.dat' exist, and that '/dev/shm' was not used
        contents = (Path(core_data_location).parent / "sim.conf").read_text()
        core_data_exists = (
            "datpath='/dev/shm/" not in contents and Path(core_data_location, "files.dat").is_file()
        )
    except FileNotFoundError:
        core_data_exists = False

    if config.build_model in {None, "AUTO"}:
        # If enable-shm option is given we have to rebuild the model and delete any previous files
        # in /dev/shm or gpfs
        # In any case when we start model building any data in the core_data_location_shm if it
        # exists are deleted
        if not core_data_exists:
            core_data_location_shm = SHMUtil.get_datadir_shm(core_data_location)
            data_location = (
                core_data_location_shm
                if (user_config.enable_shm and core_data_location_shm is not None)
                else core_data_location
            )
            logging.info(
                "Valid CoreNeuron input data not found in '%s'. "
                "Neurodamus will proceed to model building.",
                data_location,
            )
            config.build_model = True
        else:
            logging.info(
                "CoreNeuron input data found in %s. Skipping model build", core_data_location
            )
            config.build_model = False

    if not config.build_model and not core_data_exists:
        raise ConfigurationError("Model build DISABLED but no CoreNeuron data found")


@SimConfig.validator
def _keep_coreneuron_data(config: _SimConfig):
    if config.use_coreneuron:
        keep_core_data = False
        if config.cli_options.keep_build or config.run_conf.get("KeepModelData", False) == "True":
            keep_core_data = True
        elif not config.cli_options.simulate_model or config.save:
            logging.warning("Keeping coreneuron data for CoreNeuron following run")
            keep_core_data = True
        config.delete_corenrn_data = not keep_core_data
    log_verbose("delete_corenrn_data = %s", config.delete_corenrn_data)


@SimConfig.validator
def _model_building_steps(config: _SimConfig):
    user_config = config.cli_options
    if user_config.modelbuilding_steps is not None:
        ncycles = int(user_config.modelbuilding_steps)
    else:
        return

    assert ncycles > 0, "ModelBuildingSteps set to 0. Required value > 0"

    if not SimConfig.use_coreneuron:
        logging.warning("IGNORING ModelBuildingSteps since simulator is not CORENEURON")
        return

    if "CircuitTarget" not in config.run_conf:
        raise ConfigurationError(
            "Multi-iteration coreneuron data generation requires CircuitTarget"
        )

    logging.info("Splitting Target for multi-iteration CoreNeuron data generation")
    logging.info(" -> Cycles: %d. [src: %s]", ncycles, "CLI")
    config.modelbuilding_steps = ncycles


@SimConfig.validator
def _report_vars(config: _SimConfig):
    """Compartment reports read voltages or i_membrane only. Other types must be summation"""
    mandatory_fields = ("Type", "StartTime", "Target", "Dt", "ReportOn", "Unit", "Format")
    report_types = {"compartment", "Summation", "Synapse", "PointType", "lfp"}
    non_negatives = ("StartTime", "EndTime", "Dt")
    report_configs_dict = {}

    for rep_name, rep_config in config.reports.items():
        report_configs_dict[rep_name] = rep_config

        _check_params(
            "Report " + rep_name,
            rep_config,
            mandatory_fields,
            non_negatives=non_negatives,
            valid_values={"Type": report_types},
        )

        if rep_config["Format"] != "SONATA":
            raise ConfigurationError(
                f"Unsupported report format: '{rep_config['Format']}'. Use 'SONATA' instead."
            )

        if (
            config.use_coreneuron
            and rep_config["Type"] == "compartment"
            and rep_config["ReportOn"] not in {"v", "i_membrane"}
        ):
            logging.warning(
                "Compartment reports on vars other than v and i_membrane "
                " are still not fully supported (CoreNeuron)"
            )
    # Overwrite config with a pure dict since we never need underlying hoc map
    config.reports = report_configs_dict


@SimConfig.validator
def _spikes_sort_order(config: _SimConfig):
    order = config.run_conf.get("SpikesSortOrder", "by_time")
    if order not in {"none", "by_time"}:
        raise ConfigurationError(
            f"Unsupported spikes sort order {order}, " + "BBP supports 'none' and 'by_time'"
        )


@SimConfig.validator
def _coreneuron_direct_mode(config: _SimConfig):
    user_config = config.cli_options
    direct_mode = user_config.coreneuron_direct_mode
    if direct_mode:
        if config.use_neuron:
            raise ConfigurationError("--coreneuron-direct-mode is not valid for NEURON")
        if config.modelbuilding_steps > 1:
            logging.warning(
                "--coreneuron-direct-mode not valid for multi-cyle model building, "
                "continue with file mode"
            )
            direct_mode = False
        if config.save or config.restore:
            logging.warning(
                "--coreneuron-direct-mode not valid for save/restore, continue with file mode"
            )
            direct_mode = False

    if direct_mode:
        logging.info("Run CORENEURON direct mode without writing model data to disk")
    config.coreneuron_direct_mode = direct_mode


def get_debug_cell_gid(cli_options):
    gid = cli_options.get("dump_cell_state") if cli_options else None
    if gid is not None:
        try:
            # Convert to integer and adjust for sonata mode (0-based to 1-based indexing)
            gid = int(gid) + 1
        except ValueError as e:
            raise ConfigurationError("Cannot parse Gid for dump-cell-state: " + gid) from e
    return gid


def check_connections_configure(SimConfig, target_manager):
    """Check connection block configuration and raise warnings for:
    1. Global variable should be set in the Conditions block,
    2. Connection overriding chains (t=0)
    3. Connections with Weight=0 not overridden by delayed (not instantiated)
    4. Partial Connection overriding -> Error
    5. Connections with delay > 0 not overriding anything
    """
    config_assignment = re.compile(r"(\S+)\s*\*?=\s*(\S+)")
    processed_conn_blocks = []
    zero_weight_conns = []
    conn_configure_global_vars = defaultdict(list)

    def get_overlapping_connection_pathway(base_conns, conn):
        for base_conn in reversed(base_conns):
            if target_manager.pathways_overlap(base_conn, conn):
                yield base_conn

    def process_t0_parameter_override(conn):
        if float(conn.get("Weight", 1)) == 0:
            zero_weight_conns.append(conn)
        for overridden_conn in get_overlapping_connection_pathway(processed_conn_blocks, conn):
            conn["_overrides"] = overridden_conn
            if target_manager.pathways_overlap(conn, overridden_conn, equal_only=True):
                overridden_conn["_full_overridden"] = True
            break  # We always compute only against the first overridden block
        processed_conn_blocks.append(conn)

    def process_weight0_override(conn):
        is_overriding = False
        for conn2 in get_overlapping_connection_pathway(zero_weight_conns, conn):
            is_overriding = True
            # If there isn't a full override for zero weights, we must raise exception (later)
            if not conn2.get("_full_overridden"):
                conn2["_full_overridden"] = target_manager.pathways_overlap(conn, conn2, True)
        if not is_overriding:
            logging.warning(
                "Delayed connection %s is not overriding any weight=0 Connection", conn["_name"]
            )

    def get_syn_config_vars(conn):
        return [var for var, _ in config_assignment.findall(conn.get("SynapseConfigure", ""))]

    def display_overriding_chain(conn):
        logging.warning("Connection %s takes part in overriding chain:", conn["_name"])
        while conn is not None:
            logging.info(
                " -> %-6s %-60.60s Weight: %-8s SpontMinis: %-8s SynConfigure: %s",
                "(base)" if not conn.get("_overrides") else " ^",
                f"{conn['_name']}  {conn['Source']} -> {conn['Destination']}",
                conn.get("Weight", "-"),
                conn.get("SpontMinis", "-"),
                ", ".join(get_syn_config_vars(conn)),
            )
            if conn.get("_visited"):
                break
            conn["_visited"] = True
            conn = conn.get("_overrides")

    logging.info("Checking Connection Configurations")
    all_conn_blocks = SimConfig.connections.values()

    # On a first phase process only for t=0
    for name, conn_conf in zip(SimConfig.connections, all_conn_blocks):
        conn_conf["_name"] = name
        if float(conn_conf.get("Delay", 0)) > 0.0:
            continue
        for var in get_syn_config_vars(conn_conf):
            if not var.startswith("%s"):
                conn_configure_global_vars[name].append(var)
        # Process all conns to show full override chains to help debug
        process_t0_parameter_override(conn_conf)

    # Second phase: find overridden zero_weights at t > 0
    for conn_conf in all_conn_blocks:
        if float(conn_conf.get("Delay", 0)) > 0:
            process_weight0_override(conn_conf)

    # CHECK 1: Global vars
    if conn_configure_global_vars:
        logging.warning(
            "Global variables in SynapseConfigure. Review the following "
            "connections and move the global vars to Conditions block"
        )
        for name, vars_ in conn_configure_global_vars.items():
            logging.warning(" -> %s: %s", name, vars_)
    else:
        logging.info(" => CHECK No Global vars!")

    # CHECK 2: Block override chains
    if not [
        display_overriding_chain(conn_conf)
        for conn_conf in reversed(processed_conn_blocks)
        if conn_conf.get("_overrides") and not conn_conf.get("_visited")
    ]:
        logging.info(" => CHECK No Block Overrides!")

    # CHECK 3: Weight 0 not/badly overridden
    not_overridden_weight_0 = []
    for conn in zero_weight_conns:
        full_overriden = conn.get("_full_overridden")
        if full_overriden is None:
            not_overridden_weight_0.append(conn)
        elif full_overriden is False:  # incomplete override
            msg = f"Partial Weight=0 override is not supported: Conn {conn['_name']}"
            raise ConfigurationError(msg)
    if not_overridden_weight_0:
        logging.warning(
            "The following connections with Weight=0 are not overridden, "
            "thus won't be instantiated:"
        )
        for conn in not_overridden_weight_0:
            logging.warning(" -> %s", conn["_name"])
    else:
        logging.info(" => CHECK No single Weight=0 blocks!")


def _input_resistance(config: _SimConfig, target_manager):
    prop = "@dynamics:input_resistance"
    for stim_name, stim in config.stimuli.items():
        stim_inject = config.get_stim_inject(stim_name)
        if stim_inject is None:
            continue  # not injected, do not care
        target_name = stim_inject["Target"]
        if stim["Mode"] == "Conductance" and stim["Pattern"] in {
            "RelativeShotNoise",
            "RelativeOrnsteinUhlenbeck",
        }:
            # NOTE: use target_manager to read the population names of hoc or NodeSet targets
            target = target_manager.get_target(target_name)
            for population in target.population_names:
                config._cell_requirements.setdefault(population, set()).add(prop)
                log_verbose(f"[cell] {prop} ({population}:{target.name})")<|MERGE_RESOLUTION|>--- conflicted
+++ resolved
@@ -674,17 +674,7 @@
 
 
 @SimConfig.validator
-<<<<<<< HEAD
-def _circuits(config: _SimConfig, _run_conf):
-=======
-def _base_circuit(config: _SimConfig):
-    log_verbose("CIRCUIT (default): %s", config.run_conf.get("CircuitPath", "<DISABLED>"))
-    config.base_circuit = _make_circuit_config(config.run_conf)
-
-
-@SimConfig.validator
-def _extra_circuits(config: _SimConfig):
->>>>>>> 564a70fd
+def _circuits(config: _SimConfig):
     from . import EngineBase
 
     circuit_configs = {}
