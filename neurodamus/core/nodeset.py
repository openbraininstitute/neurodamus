--- conflicted
+++ resolved
@@ -167,11 +167,7 @@
             f"SelectionNodeSet(n={n}, "
             f"offset={self.offset}, "
             f"population={self.population_name}, "
-<<<<<<< HEAD
-            f"raw gids={self.gids(raw_gids=True)})"
-=======
             f"raw gids={gids})"
->>>>>>> bf69c109
         )
 
     def __len__(self):
@@ -189,16 +185,9 @@
             yield gid + offset_add, self._gid_info.get(gid)
 
     def selection(self, raw_gids):
-<<<<<<< HEAD
         """Return the internal Selection, optionally offset by the population"""
         if raw_gids:
             return self._selection
-=======
-        """Return the internal Selection, optionally, with an offset"""
-        if raw_gids:
-            return self._selection
-
->>>>>>> bf69c109
         return libsonata.Selection(
             [(start + self._offset, stop + self._offset) for start, stop in self._selection.ranges]
         )
