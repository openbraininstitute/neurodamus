"""Implementation of Gid Sets with the ability of self offsetting and avoid
global overlapping
"""

from __future__ import annotations

from contextlib import contextmanager

import libsonata
import numpy as np

from . import MPI
from neurodamus.utils.pyutils import WeakList


class PopulationNodes:
    """Handle SelectionNodeSets belonging to a population. Given that Neuron doesnt
    inherently handle populations, we will have to apply gid offsetting.
    The class stores `SelectionNodeSet`s, and makes the required offsetting on-the-fly.

    This class is intended to be internal, since SelectionNodeSet instances can be
    freely created but only "apply" for offsetting when registered globally,
    in which case it delegates the processing to PopulationNodes.

    We store internal class-level _global_populations so that offsets are truly
    global, independently of the CellManager
    """

    _global_populations = []
    """Populations which may have offset"""
    _do_offsetting = True
    """False will freeze offsets to ensure final gids are consistent"""

    def __init__(self, name):
        """Ctor for a group of nodes belonging to the same population.
        It wont probably be used publicly given `get()` is also a factory.
        """
        self.name = name
        self.nodesets = WeakList()  # each population might contain several SelectionNodeSet's
        self.max_gid = 0  # maximum raw gid (without offset)
        self.offset = 0

    def _append(self, nodeset):
        self.nodesets.append(nodeset)
        self._update(nodeset)
        return self

    def _update(self, updated_nodeset):
        updated_nodeset._offset = self.offset
        if not self._do_offsetting:
            return
        local_max = max(self.max_gid, updated_nodeset._max_gid)
        max_gid = int(MPI.allreduce(local_max, MPI.MAX))
        if max_gid > self.max_gid:
            self.max_gid = max_gid
            self._update_offsets()

    @classmethod
    def register(cls, population, nodeset, **create_kw):
        return cls.get(population, create=True, **create_kw)._append(nodeset)

    @classmethod
    def freeze_offsets(cls):
        cls._do_offsetting = False

    @classmethod
    def reset(cls):
        cls._global_populations.clear()
        cls._do_offsetting = True

    @classmethod
    def all(cls):
        return cls._global_populations

    @classmethod
    def get(cls, population_name, *, create=False, **create_kw):
        obj = next(filter(lambda x: x.name == population_name, cls._global_populations), None)
        if not obj and create:
            obj = cls.create_pop(population_name, **create_kw)
        return obj

    @classmethod
    def create_pop(cls, population_name):
        new_population = cls(population_name)
        cls._global_populations.append(new_population)
        cls._global_populations = sorted(cls._global_populations, key=lambda x: x.name)
        new_population._compute_offset(cls._find_previous(new_population))
        return new_population

    @classmethod
    def _find_previous(cls, cur_pop):
        prev_nodeset = None
        for obj in cls.all():
            if obj is cur_pop:
                return prev_nodeset
            prev_nodeset = obj
        return None

    def _compute_offset(self, prev_gidpop):
        offset = 0
        # This offset is gonna be the offset+max_gid of the previous population, round up
        if prev_gidpop is not None:
            cur_max = prev_gidpop.offset + prev_gidpop.max_gid
            # round up 1000's. GIDs are 1 based: Blocks [1-1000], [1001-2000]
            offset = ((cur_max - 1) // 1000 + 1) * 1000
        self.offset = offset
        # Update individual nodesets
        for nodeset in self.nodesets:  # nodeset is a weakref
            nodeset()._offset = offset

    def _update_offsets(self):
        """Update all global offsets after adding gids"""
        update = False
        prev_gidpop = None
        for gidpop in self.all():
            if gidpop is self:
                update = True
                prev_gidpop = gidpop
                continue
            if update:
                # We are in a subsequent nodeset - re-set offsetting
                gidpop._compute_offset(prev_gidpop)
            prev_gidpop = gidpop

    @classmethod
    @contextmanager
    def offset_freezer(cls):
        cls._do_offsetting = False
        yield
        cls._do_offsetting = True


class SelectionNodeSet:
    """Set of nodes with optional global registration and offset handling.

    A shim over libsonata.Selection with optional populations, offsets and MEtype metadata per gid
<<<<<<< HEAD
=======

    Note: this class is 0/1 based agnostic except for from_zero_based_libsonata_selection
>>>>>>> 5d1ca0d5
    """

    def __init__(self, gids=None, gid_info=None):
        """Init.

        Args:
            gids: The gids to handle
            gid_info: a map containing METype information about each cell.
                In v5 and v6 values are METypeItem's
            offset: offset of the gids. Used to set a SelectionNodeSet from another one
        """
        self._offset = 0
        self._max_gid = 0  # maximum raw gid (without offset)
        self._population_group = None  # register in a population so gids can be unique
<<<<<<< HEAD
        self._selection = libsonata.Selection([])  # raw, 1-based
        self._gid_info = {}
        if gids is not None:
=======
        self._selection = libsonata.Selection([])  # raw
        self._gid_info = {}
        if isinstance(gids, libsonata.Selection):
            self.add_selection(gids, gid_info)
        else:
>>>>>>> 5d1ca0d5
            self.add_gids(gids, gid_info)

    offset = property(lambda self: self._offset)
    max_gid = property(lambda self: self._max_gid)

<<<<<<< HEAD
    def __str__(self):
        return (
            f"SelectionNodeSet(_selection: {self._selection}, "
            f"population: {self.population_name}, _offset: {self.offset}, "
            f"_gid_info: {self._gid_info})"
        )

=======
>>>>>>> 5d1ca0d5
    def __len__(self):
        return self._selection.flat_size

    def __iter__(self):
        for start, stop in self._selection.ranges:
            yield from range(start, stop)

<<<<<<< HEAD
    def iter(self, raw_gids=True):
=======
    def iter_cell_info(self, raw_gids=True):
>>>>>>> 5d1ca0d5
        """Iterate over GIDs with optional offset and metadata"""
        offset_add = 0 if raw_gids else self._offset

        for gid in self:
            yield gid + offset_add, self._gid_info.get(gid)

<<<<<<< HEAD
    def gids(self, raw_gids=True):
=======
    def gids(self, raw_gids):
>>>>>>> 5d1ca0d5
        """Return all GIDs as a flat array, optionally offset by the population"""
        ans = np.asarray(self._selection.flatten(), dtype="uint32")
        if raw_gids:
            return ans
        return np.add(ans, self._offset, dtype="uint32")

    def register_global(self, population_name):
        """Register this nodeset in a global population group

        Args:
            population_name: The name of the population these ids belong to
        """
        self._population_group = PopulationNodes.register(population_name, self)
        return self

    @property
    def population_name(self):
        return self._population_group.name if self._population_group else None

    def _check_update_offsets(self):
        """Check/reset offsets based on the other populations"""
        if self._population_group:
            self._population_group._update(self)  # Note: triggers a reduce.

    @classmethod
<<<<<<< HEAD
    def from_0based_libsonata_selection(cls, sel):
        """Create a nodeset from a 0-based libsonata.Selection"""
=======
    def from_zero_based_libsonata_selection(cls, sel):
        """Create a nodeset from a 0-based libsonata.Selection to a 1-based SelectionNodeSet"""
>>>>>>> 5d1ca0d5
        if not isinstance(sel, libsonata.Selection):
            raise TypeError(f"Expected libsonata.Selection, got {type(sel).__name__}")

        return cls(libsonata.Selection([(start + 1, stop + 1) for start, stop in sel.ranges]))

    def get_selection(self, offset=0):
        """Return the internal Selection, optionally, with an offset"""
        if offset == 0:
            return self._selection
        return libsonata.Selection(
            [(start + offset, stop + offset) for start, stop in self._selection.ranges]
        )

<<<<<<< HEAD
    def add_gids(self, gids, gid_info=None):
        """Add GIDs and optional metadata, updating offsets and max_gid

        Args:
            gids: GIDs to add (list or libsonata.Selection)
            gid_info: Optional map of GID to METype info (v5/v6 values are METypeItem)
        """
        self._selection |= (
            gids if isinstance(gids, libsonata.Selection) else libsonata.Selection(gids)
        )

=======
    def add_selection(self, selection: libsonata.Selection, gid_info=None):
        """Add libsonata.Selection GIDs and optional metadata, updating offsets and max_gid

        Args:
            selection: libsonata.Selection of GIDs
            gid_info: Optional map of GID to METype info (v5/v6 values are METypeItem)
        """
        if selection is None:
            return
        self._selection |= selection
>>>>>>> 5d1ca0d5
        if self:
            # libsonata.Selection.ranges may be unsorted
            # Probably not needed since add_gids sorts
            self._max_gid = max(self.max_gid, np.max([i - 1 for _, i in self._selection.ranges]))
        if gid_info:
            self._gid_info.update(gid_info)
        self._check_update_offsets()  # check offsets (uses reduce)
<<<<<<< HEAD
=======

    def add_gids(self, gids: list[int], gid_info=None):
        """Add GIDs and optional metadata, updating offsets and max_gid

        Args:
            gids: GIDs to add (list)
            gid_info: Optional map of GID to METype info (v5/v6 values are METypeItem)
        """
        if gids is None:
            return
        self.add_selection(selection=libsonata.Selection(gids), gid_info=gid_info)
>>>>>>> 5d1ca0d5

    def intersection(self, other, raw_gids=False):
        """Return GIDs common with another nodeset

        For nodesets to intersect they must belong to the same population and
        have common gids
        """
        if not isinstance(other, SelectionNodeSet):
            raise TypeError(f"Expected SelectionNodeSet, got {type(other).__name__}")
        if self.population_name != other.population_name:
            return []
        intersect = (self._selection & other._selection).flatten()
        if raw_gids:
            return intersect
        return np.add(intersect, self._offset, dtype="uint32")

    def intersects(self, other):
        """Check if the current nodeset intersects another

        For nodesets to intersect they must belong to the same population and
        have common gids
        """
        return len(self.intersection(other)) > 0

    def clear_cell_info(self):
        """Clear all stored GID metadata"""
        self._gid_info = None<|MERGE_RESOLUTION|>--- conflicted
+++ resolved
@@ -134,11 +134,8 @@
     """Set of nodes with optional global registration and offset handling.
 
     A shim over libsonata.Selection with optional populations, offsets and MEtype metadata per gid
-<<<<<<< HEAD
-=======
 
     Note: this class is 0/1 based agnostic except for from_zero_based_libsonata_selection
->>>>>>> 5d1ca0d5
     """
 
     def __init__(self, gids=None, gid_info=None):
@@ -153,32 +150,16 @@
         self._offset = 0
         self._max_gid = 0  # maximum raw gid (without offset)
         self._population_group = None  # register in a population so gids can be unique
-<<<<<<< HEAD
-        self._selection = libsonata.Selection([])  # raw, 1-based
-        self._gid_info = {}
-        if gids is not None:
-=======
         self._selection = libsonata.Selection([])  # raw
         self._gid_info = {}
         if isinstance(gids, libsonata.Selection):
             self.add_selection(gids, gid_info)
         else:
->>>>>>> 5d1ca0d5
             self.add_gids(gids, gid_info)
 
     offset = property(lambda self: self._offset)
     max_gid = property(lambda self: self._max_gid)
 
-<<<<<<< HEAD
-    def __str__(self):
-        return (
-            f"SelectionNodeSet(_selection: {self._selection}, "
-            f"population: {self.population_name}, _offset: {self.offset}, "
-            f"_gid_info: {self._gid_info})"
-        )
-
-=======
->>>>>>> 5d1ca0d5
     def __len__(self):
         return self._selection.flat_size
 
@@ -186,22 +167,14 @@
         for start, stop in self._selection.ranges:
             yield from range(start, stop)
 
-<<<<<<< HEAD
-    def iter(self, raw_gids=True):
-=======
     def iter_cell_info(self, raw_gids=True):
->>>>>>> 5d1ca0d5
         """Iterate over GIDs with optional offset and metadata"""
         offset_add = 0 if raw_gids else self._offset
 
         for gid in self:
             yield gid + offset_add, self._gid_info.get(gid)
 
-<<<<<<< HEAD
-    def gids(self, raw_gids=True):
-=======
     def gids(self, raw_gids):
->>>>>>> 5d1ca0d5
         """Return all GIDs as a flat array, optionally offset by the population"""
         ans = np.asarray(self._selection.flatten(), dtype="uint32")
         if raw_gids:
@@ -227,13 +200,8 @@
             self._population_group._update(self)  # Note: triggers a reduce.
 
     @classmethod
-<<<<<<< HEAD
-    def from_0based_libsonata_selection(cls, sel):
-        """Create a nodeset from a 0-based libsonata.Selection"""
-=======
     def from_zero_based_libsonata_selection(cls, sel):
         """Create a nodeset from a 0-based libsonata.Selection to a 1-based SelectionNodeSet"""
->>>>>>> 5d1ca0d5
         if not isinstance(sel, libsonata.Selection):
             raise TypeError(f"Expected libsonata.Selection, got {type(sel).__name__}")
 
@@ -247,19 +215,6 @@
             [(start + offset, stop + offset) for start, stop in self._selection.ranges]
         )
 
-<<<<<<< HEAD
-    def add_gids(self, gids, gid_info=None):
-        """Add GIDs and optional metadata, updating offsets and max_gid
-
-        Args:
-            gids: GIDs to add (list or libsonata.Selection)
-            gid_info: Optional map of GID to METype info (v5/v6 values are METypeItem)
-        """
-        self._selection |= (
-            gids if isinstance(gids, libsonata.Selection) else libsonata.Selection(gids)
-        )
-
-=======
     def add_selection(self, selection: libsonata.Selection, gid_info=None):
         """Add libsonata.Selection GIDs and optional metadata, updating offsets and max_gid
 
@@ -270,7 +225,6 @@
         if selection is None:
             return
         self._selection |= selection
->>>>>>> 5d1ca0d5
         if self:
             # libsonata.Selection.ranges may be unsorted
             # Probably not needed since add_gids sorts
@@ -278,8 +232,6 @@
         if gid_info:
             self._gid_info.update(gid_info)
         self._check_update_offsets()  # check offsets (uses reduce)
-<<<<<<< HEAD
-=======
 
     def add_gids(self, gids: list[int], gid_info=None):
         """Add GIDs and optional metadata, updating offsets and max_gid
@@ -291,7 +243,6 @@
         if gids is None:
             return
         self.add_selection(selection=libsonata.Selection(gids), gid_info=gid_info)
->>>>>>> 5d1ca0d5
 
     def intersection(self, other, raw_gids=False):
         """Return GIDs common with another nodeset
