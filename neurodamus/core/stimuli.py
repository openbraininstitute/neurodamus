"""
Stimuli sources. inc current and conductance sources which can be attached to cells
"""

from __future__ import absolute_import
from . import Neuron
from .random import RNG, gamma
import logging
import h5py
import numpy as np
from scipy.interpolate import interp1d
from neuron import h

class SignalSource:

    def __init__(self, base_amp=0.0, rng=None):
        """
        Creates a new signal source, which can create composed signals
        Args:
            base_amp: The base (resting) amplitude of the signal (Default: 0)
            rng: The Random Number Generator. Used in the Noise functions
        """
        h = Neuron.h
        self.stim_vec = h.Vector()
        self.time_vec = h.Vector()
        self._cur_t = 0
        self._base_amp = base_amp
        self._rng = rng

    def reset(self):
        self.stim_vec.resize(0)
        self.time_vec.resize(0)

    def _add_point(self, amp):
        """Appends a single point to the time-signal source.
        Note: It doesnt advance time, not supposed to be called directly
        """
        self.time_vec.append(self._cur_t)
        self.stim_vec.append(amp)

    def delay(self, duration):
        """Increments the ref time so that the next created signal is delayed
        """
        self._cur_t += duration
        return self

    def add_segment(self, amp, duration, amp2=None):
        """Sets a linear signal for a certain duration.

        If amp2 is None (default) then we have constant signal
        """
        self._add_point(amp)
        self.delay(duration)
        self._add_point(amp if amp2 is None else amp2)
        return self

    def add_pulse(self, max_amp, duration, **kw):
        """Adds a pulse.

        A pulse is characterized by raising from a base amplitude, for a certain duration.
        """
        base_amp = kw.get("base_amp", self._base_amp)
        self._add_point(base_amp)
        self.add_segment(max_amp, duration)
        self._add_point(base_amp)
        return self

    def add_ramp(self, amp1, amp2, duration, **kw):
        """Adds a ramp.

        A ramp is characterized by a pulse whose peak changes uniformly during its length.
        """
        base_amp = kw.get("base_amp", self._base_amp)

        self._add_point(base_amp)

        delay = kw.get("delay",0)
        self.delay(delay)

        self.add_segment(amp1, duration, amp2)
        self._add_point(base_amp)
        return self

    def add_train(self, amp, frequency, pulse_duration, total_duration, **kw):
        """Stimulus with repeated pulse injections at a specified frequency.

        Args:
            amp: the amplitude of a each pulse
            frequency: determines the number of pulses per second (hz)
            pulse_duration: the duration of a single pulse (peak time) (ms)
            total_duration: duration of the whole train (ms)
            base_amp: The base amplitude
        """
        base_amp = kw.get("base_amp", self._base_amp)
        tau = 1000 / frequency
        delay = tau - pulse_duration
        number_pulses = int(total_duration / tau)
        for _ in range(number_pulses):
            self.add_pulse(amp, pulse_duration, base_amp=base_amp)
            self.delay(delay)

        # Add final pulse, possibly partial
        remaining_time = total_duration - number_pulses * tau
        if pulse_duration <= remaining_time:
            self.add_pulse(amp, pulse_duration, base_amp=base_amp)
            self.delay(min(delay, remaining_time - pulse_duration))
        else:
            self.add_pulse(amp, remaining_time, base_amp=base_amp)
        # Last point
        self._add_point(base_amp)
        return self


    def add_train_arbitrary(self, amp, frequency, pulse_duration, total_duration, **kw):
        """Stimulus with repeated pulse injections at a specified frequency.

        Args:
            amp: the amplitude of a each pulse
            frequency: determines the number of pulses per second (hz)
            pulse_duration: the duration of a single pulse (peak time) (ms)
            total_duration: duration of the whole train (ms)
            base_amp: The base amplitude
        """
        base_amp = kw.get("base_amp", self._base_amp)

        init_delay = kw.get("delay",0)
        self.delay(init_delay)

        tau = 1000 / frequency
        delay = tau - np.sum(pulse_duration)
        number_pulses = int(total_duration / tau)
        for _ in range(number_pulses):
<<<<<<< HEAD
            self.add_pulses_arbitrary(amp, pulse_duration, base_amp=base_amp)
=======
            self.add_pulse_train(amp, pulse_duration, base_amp=base_amp)
>>>>>>> 4cf4102b
            self.delay(delay)

        # Add final pulse, if possible
        remaining_time = total_duration - number_pulses * tau
        if np.sum(pulse_duration) <= remaining_time:
<<<<<<< HEAD
            self.add_pulses_arbitrary(amp, pulse_duration, base_amp=base_amp)
=======
            self.add_pulse_train(amp, pulse_duration, base_amp=base_amp)
>>>>>>> 4cf4102b
            self.delay(min(delay, remaining_time - np.sum(pulse_duration)))

        # Last point
        self._add_point(base_amp)
        return self

    def add_sin(self, amp, total_duration, freq, step=0.025, **kw):
        """ Builds a sinusoidal signal.
        Args:
            amp: The max amplitude of the wave
            total_duration: Total duration, in ms
            freq: The wave frequency, in Hz
            step: The step, in ms (default: 0.025)
        """
        base_amp = kw.get("base_amp", self._base_amp)
        delay = kw.get("delay",0)
        self.delay(delay)

        tvec = Neuron.h.Vector()
        tvec.indgen(self._cur_t, self._cur_t + total_duration, step)
        self.time_vec.append(tvec)
        self.delay(total_duration)

        stim = Neuron.h.Vector(len(tvec))
        stim.sin(freq, .0, step)
        stim.mul(amp)
        self.stim_vec.append(stim)

        # Last point
        self._add_point(base_amp)
        return self

    def add_sinspec(self, start, dur):
        raise NotImplementedError()

    def add_pulses(self, pulse_duration, amp, *more_amps, **kw):
        """Appends a set of pulsed signals without returning to zero
           Each pulse is applied 'dur' time.

        Args:
          pulse_duration: The duration of each pulse
          amp: The amplitude of the first pulse
          *more_amps: 2nd, 3rd, ... pulse amplitudes
          **kw: Additional params:
            - base_amp [default: 0]
        """
        # First and last are base_amp
        base_amp = kw.get("base_amp", self._base_amp)
        self._add_point(base_amp)
        self.add_segment(amp, pulse_duration)
        for amp in more_amps:
            self.add_segment(amp, pulse_duration)
        self._add_point(base_amp)
        return self


<<<<<<< HEAD
    def add_pulses_arbitrary(self, amp, width, **kw):
=======
    def add_pulse_train(self, amp, width, **kw):
>>>>>>> 4cf4102b
        """Appends a set of pulsed signals without returning to zero
           Each pulse is applied for time in list width.

        Args:

          width: List containing the duration of each pulse
          amp: List containing the amplitude of each pulse
          **kw: Additional params:
            - base_amp [default: 0]
        """
        # First and last are base_amp
        base_amp = kw.get("base_amp", self._base_amp)
        self._add_point(base_amp)

        delay = kw.get("delay",0)
        self.delay(delay)

        self._add_point((base_amp))

        self.add_segment(amp[0], width[0])

        if len(amp)>1:
<<<<<<< HEAD
            for i in np.arange(1,len(amp)):
=======
            for i in np.arange(1,len(amp[1:])):
>>>>>>> 4cf4102b
                self.add_segment(amp[i], width[i])
        self._add_point(base_amp)
        return self

    def add_noise(self, mean, variance, duration, dt=0.5, init_zero=False, final_zero=False):
        """Adds a noise component to the signal.
        """
        rng = self._rng or RNG()  # Creates a default RNG
        if not self._rng:
            logging.warning("Using a default RNG for noise generation")
        rng.normal(mean, variance)
        tvec = Neuron.h.Vector()
        tvec.indgen(self._cur_t, self._cur_t + duration, dt)
        svec = Neuron.h.Vector(len(tvec))
        svec.setrand(rng)
        if init_zero:
            svec.x[0] = 0
        if final_zero:
            svec.x[-1] = 0
        self.time_vec.append(tvec)
        self.stim_vec.append(svec)
        self._cur_t += duration
        self._add_point(.0)
        return self

    def add_shot_noise(self, tau_D, tau_R, rate, amp_mean, amp_var, duration, dt=0.25):
        """
        Adds a Poisson shot noise signal with gamma-distributed amplitudes and
        bi-exponential impulse response.

        tau_D: bi-exponential decay time [ms]
        tau_R: bi-exponential rise time [ms]
        rate: Poisson event rate [Hz]
        amp_mean: mean of gamma-distributed amplitudes [nA]
        amp_var: variance of gamma-distributed amplitudes [nA^2]
        duration: duration of signal [ms]
        dt: timestep [ms]
        """
        from math import sqrt, exp, log

        rng = self._rng or RNG()  # Creates a default RNG
        if not self._rng:
            logging.warning("Using a default RNG for shot noise generation")

        tvec = Neuron.h.Vector()
        tvec.indgen(self._cur_t, self._cur_t + duration, dt)  # time vector
        ntstep = len(tvec)  # total number of timesteps

        rate_ms = rate / 1000  # rate in 1 / ms [mHz]
        napprox = 1 + int(duration * rate_ms)       # approximate number of events, at least one
        napprox = int(napprox + 3 * sqrt(napprox))  # better bound, as in elephant

        exp_scale = 1 / rate  # scale parameter of exponential distribution of time intervals
        rng.negexp(exp_scale)
        iei = Neuron.h.Vector(napprox)
        iei.setrand(rng)  # generate inter-event intervals

        ev = Neuron.h.Vector()
        ev.integral(iei, 1).mul(1000)  # generate events in ms
        # add events if last event falls short of duration
        while ev[-1] < duration:
            iei_new = Neuron.h.Vector(100)  # generate 100 new inter-event intervals
            iei_new.setrand(rng)            # here rng is still negexp
            ev_new = Neuron.h.Vector()
            ev_new.integral(iei_new, 1).mul(1000).add(ev[-1])  # generate new shifted events in ms
            ev.append(ev_new)  # append new events
        ev.where("<", duration)  # remove events exceeding duration
        ev.div(dt)  # divide events by timestep

        nev = Neuron.h.Vector([round(x) for x in ev])  # round to integer timestep index
        nev.where("<", ntstep)  # remove events exceeding number of timesteps

        sign = 1
        # if amplitude mean is negative, invert sign of current
        if amp_mean < 0:
            amp_mean = -amp_mean
            sign = -1

        gamma_scale = amp_var / amp_mean      # scale parameter of gamma distribution
        gamma_shape = amp_mean / gamma_scale  # shape parameter of gamma distribution
        # sample gamma-distributed amplitudes
        amp = gamma(rng, gamma_shape, gamma_scale, len(nev))

        E = Neuron.h.Vector(ntstep, 0)  # full signal
        for n, A in zip(nev, amp):
            E.x[int(n)] += sign * A  # add impulses, may overlap due to rounding to timestep

        # perform equivalent of convolution with bi-exponential impulse response
        # through a composite autoregressive process with impulse train as innovations

        # unitless quantities (time measured in timesteps)
        a = exp(-dt / tau_D)
        b = exp(-dt / tau_R)
        D = -log(a)
        R = -log(b)
        t_peak = log(R / D) / (R - D)
        A = (a / b - 1) / (a ** t_peak - b ** t_peak)

        P = Neuron.h.Vector(ntstep, 0)
        B = Neuron.h.Vector(ntstep, 0)

        # composite autoregressive process with exact solution
        # P[n] = b * (a ^ n - b ^ n) / (a - b)
        # for unit response B[0] = P[0] = 0, E[0] = 1
        for n in range(1, ntstep):
            P.x[n] = a * P[n - 1] + b * B[n - 1]
            B.x[n] = b * B[n - 1] + E[n - 1]

        P.mul(A)  # normalize to peak amplitude

        self.time_vec.append(tvec)
        self.stim_vec.append(P)
        self._cur_t += duration
        self._add_point(.0)

        return self

    def add_ornstein_uhlenbeck(self, tau, sigma, mean, duration, dt=0.25):
        """
        Adds an Ornstein-Uhlenbeck process with given correlation time,
        standard deviation and mean value.

        tau: correlation time [ms], white noise if zero
        sigma: standard deviation [uS]
        mean: mean value [uS]
        duration: duration of signal [ms]
        dt: timestep [ms]
        """
        from math import sqrt, exp

        rng = self._rng or RNG()  # Creates a default RNG
        if not self._rng:
            logging.warning("Using a default RNG for Ornstein-Uhlenbeck process")

        tvec = Neuron.h.Vector()
        tvec.indgen(self._cur_t, self._cur_t + duration, dt)  # time vector
        ntstep = len(tvec)  # total number of timesteps

        svec = Neuron.h.Vector(ntstep, 0)  # stim vector

        noise = Neuron.h.Vector(ntstep)  # Gaussian noise
        rng.normal(0.0, 1.0)
        noise.setrand(rng)  # generate Gaussian noise

        if tau < 1e-9:
            svec = noise.mul(sigma)  # white noise
        else:
            mu = exp(-dt / tau)  # auxiliar factor [unitless]
            A = sigma * sqrt(1 - mu * mu)  # amplitude [uS]
            noise.mul(A)  # scale noise by amplitude [uS]

            # Exact update formula (independent of dt) from Gillespie 1996
            for n in range(1, ntstep):
                svec.x[n] = svec[n - 1] * mu + noise[n]  # signal [uS]

        svec.add(mean)  # shift signal by mean value [uS]

        self.time_vec.append(tvec)
        self.stim_vec.append(svec)
        self._cur_t += duration
        self._add_point(.0)

        return self

    # PLOTTING
    def plot(self, ylims=None):
        from matplotlib import pyplot
        fig = pyplot.figure()
        ax = fig.add_subplot(1, 1, 1)  # (nrows, ncols, axnum)
        ax.plot(self.time_vec, self.stim_vec, label="Signal amplitude")
        ax.legend()
        if ylims:
            ax.set_ylim(*ylims)
        fig.show()

    # ==== Helpers =====
    @classmethod
    def pulse(cls, max_amp, duration, base_amp=.0, delay=0):
        return cls(base_amp).delay(delay).add_pulse(max_amp, duration)

    @classmethod
    def ramp(cls, amp1, amp2, duration, base_amp=.0, delay=0):
        return cls(base_amp).delay(delay).add_ramp(amp1, amp2, duration)

    @classmethod
    def train(cls, amp, frequency, pulse_duration, total_duration, base_amp=.0, delay=0):
        return cls(base_amp).delay(delay).add_train(amp, frequency, pulse_duration, total_duration)

    @classmethod
    def sin(cls, amp, total_duration, freq, step=0.025, delay=0, base_amp=.0):
        return cls(base_amp).delay(delay).add_sin(amp, total_duration, freq, step)

    @classmethod
    def noise(cls, mean, variance, duration, dt=0.5, delay=0, base_amp=.0, rng=None,
              init_zero=False, final_zero=False):
        return cls(base_amp, rng).delay(delay).add_noise(mean, variance, duration, dt,
                                                         init_zero, final_zero)

    @classmethod
    def shot_noise(cls, tau_D, tau_R, rate, amp_mean, amp_var, duration,
                   dt=0.25, delay=0, base_amp=.0, rng=None):
        return cls(base_amp, rng).delay(delay).add_shot_noise(tau_D, tau_R, rate, amp_mean, amp_var,
                                                              duration, dt)

    @classmethod
    def ornstein_uhlenbeck(cls, tau, sigma, mean, duration,
                           dt=0.25, delay=0, base_amp=.0, rng=None):
        return cls(base_amp, rng).delay(delay).add_ornstein_uhlenbeck(tau, sigma, mean,
                                                                      duration, dt)

    # Operations
    def __add__(self, other):
        """# Adds signals. Two added signals sum amplitudes"""
        raise NotImplementedError("Adding signals is not available yet")


class CurrentSource(SignalSource):
    _all_sources = []

    def __init__(self, base_amp=0.0, rng=None):
        """
        Creates a new current source that injects a signal under IClamp
        """
        super().__init__(base_amp, rng)
        self._clamps = set()
        self._all_sources.append(self)

    class _Clamp:
        def __init__(self, cell_section, position=0.5, clamp_container=None,
                     stim_vec_mode=True, time_vec=None, stim_vec=None,
                     **clamp_params):
            self.clamp = Neuron.h.IClamp(position, sec=cell_section)
            if stim_vec_mode:
                assert time_vec is not None and stim_vec is not None
                self.clamp.dur = time_vec[-1]
                stim_vec.play(self.clamp._ref_amp, time_vec, 1)
            else:
                for param, val in clamp_params.items():
                    setattr(self.clamp, param, val)
            # Clamps must be kept otherwise they are garbage-collected
            self._all_clamps = clamp_container
            clamp_container.add(self)

        def detach(self):
            """Detaches a clamp from a cell, destroying it"""
            self._all_clamps.discard(self)
            del self.clamp  # Force del on the clamp (there might be references to self)

    def attach_to(self, section, position=0.5):
        return CurrentSource._Clamp(section, position, self._clamps, True,
                                    self.time_vec, self.stim_vec)

    # Constant has a special attach_to and doesnt share any composing method
    class Constant:
        """Class implementing a minimal IClamp for a Constant current."""
        _clamps = set()

        def __init__(self, amp, duration, delay=0):
            self._amp = amp
            self._dur = duration
            self._delay = delay

        def attach_to(self, section, position=0.5):
            return CurrentSource._Clamp(section, position, self._clamps, False,
                                        amp=self._amp, delay=self._delay, dur=self._dur)


class ConductanceSource(SignalSource):
    _all_sources = []

    def __init__(self, reversal=0.0, rng=None):
        """
        Creates a new conductance source that injects a conductance by driving
        the rs of an SEClamp at a given reversal potential.

        reversal: reversal potential of conductance (mV)
        """
        super().__init__(0.0, rng)  # set SignalSource's base_amp to zero
        self._reversal = reversal   # set reversal from base_amp parameter in classmethods
        self._clamps = set()
        self._all_sources.append(self)

    class _DynamicClamp:
        def __init__(self, cell_section, position=0.5, clamp_container=None,
                     stim_vec_mode=True, time_vec=None, stim_vec=None,
                     reversal=0.0, **clamp_params):
            self.clamp = Neuron.h.SEClamp(position, sec=cell_section)
            if stim_vec_mode:
                assert time_vec is not None and stim_vec is not None
                self.clamp.dur1 = time_vec[-1]
                self.clamp.amp1 = reversal
                # support delay with initial zero
                self.time_vec = Neuron.h.Vector(1, 0).append(time_vec)
                self.stim_vec = Neuron.h.Vector(1, 0).append(stim_vec)
                # replace self.stim_vec with inverted and clamped signal
                # rs is in MOhm, so conductance is in uS (micro Siemens)
                self.stim_vec = Neuron.h.Vector(
                    [1 / x if x > 1E-9 and x < 1E9 else 1E9 for x in self.stim_vec])
                self.stim_vec.play(self.clamp._ref_rs, self.time_vec, 1)
            else:
                for param, val in clamp_params.items():
                    setattr(self.clamp, param, val)
            # Clamps must be kept otherwise they are garbage-collected
            self._all_clamps = clamp_container
            clamp_container.add(self)

        def detach(self):
            """Detaches a clamp from a cell, destroying it"""
            self._all_clamps.discard(self)
            del self.clamp  # Force del on the clamp (there might be references to self)

    def attach_to(self, section, position=0.5):
        return ConductanceSource._DynamicClamp(section, position, self._clamps, True,
                                               self.time_vec, self.stim_vec, self._reversal)


# EStim class is a derivative of TStim for stimuli with an extracelular electrode. The main
# difference is that it collects all elementary stimuli pulses and converts them using a
# VirtualElectrode object before it injects anything
#
# The stimulus is defined on the hoc level by using the addpoint function for every (step) change
# in extracellular electrode voltage. At this stage only step changes can be used. Gradual,
# i.e. sinusoidal changes will be implemented in the future
# After every step has been defined, you have to call initElec() to perform the frequency dependent
# transformation. This transformation turns e_electrode into e_extracellular at distance d=1 micron
# from the electrode. After the transformation is complete, NO MORE STEPS CAN BE ADDED!
# You can then use inject() to first scale e_extracellular down by a distance dependent factor
# and then vector.play() it into the currently accessed compartment
#
# TODO: 1. more stimulus primitives than step. 2. a dt of 0.1 ms is hardcoded. make this flexible!

class ElectrodeSource(SignalSource):
    _all_sources = []

    def __init__(self, pattern, delay, type, duration,  AmpStart, frequency, width):
        """
        Creates a new §current source that injects a signal under IClamp
        """
        super().__init__()
        self.pattern  = pattern
        self.stim_delay = delay
        self.duration = duration
        self.AmpStart = AmpStart
        self.frequency = frequency
        self.width = width
        self.type = type
        self._all_sources.append(self)
        self.extracellulars = []

        if self.type == "Pulse":
<<<<<<< HEAD
            self.add_pulses_arbitrary(self.AmpStart,self.width,delay=self.stim_delay)
=======
            self.add_pulse_train(self.AmpStart,self.width,delay=self.stim_delay)
>>>>>>> 4cf4102b
        elif self.type == "Train":
            self.add_train(self.AmpStart, self.frequency, self.width, self.duration,delay=self.stim_delay)
        elif self.type == "Sinusoid":
            self.add_sin(self.AmpStart, self.duration, self.frequency,delay=self.stim_delay)
        else:
            raise Exception("Stimulus type not defined")



class PointSourceElectrode(ElectrodeSource):

    def __init__(self, pattern, delay, type, duration,  AmpStart, frequency, width, x, y, z, sigma=0.277):

        super().__init__(pattern, delay, type, duration,  AmpStart, frequency, width)
        self.x = x
        self.y = y
        self.z = z
        self.sigma = sigma

        print("Initializing")


    def attach_to(self,section):

        section.insert('extracellular')

        for seg in section:
            segpositions = self.interp_seg_positions(section,seg.x)
            distance = np.linalg.norm(np.array([self.x,self.y,self.z])-segpositions)

            scaleFactor = 1 / (4 * np.pi * self.sigma * distance)*1e3


            segVec = h.Vector()
            segVec.copy(self.stim_vec)
            segVec.mul(scaleFactor)

            out = segVec.play(seg.extracellular._ref_e,self.time_vec,1)

            print(np.max(out.to_python()))
            self.extracellulars.append(out)

    def interp_seg_positions(self,section,x):

        n3d = section.n3d()
        xpos = []
        ypos = []
        zpos = []
        lens = []

        for n in range(n3d):
            xpos.append(section.x3d(n))
            ypos.append(section.y3d(n))
            zpos.append(section.z3d(n))
            lens.append(section.arc3d(n)/section.L)


        fX = interp1d(lens,xpos)
        segX = fX(x)
        fY = interp1d(lens,ypos)
        segY = fY(x)
        fZ = interp1d(lens,zpos)
        segZ = fZ(x)

        return np.array([segX,segY,segZ])

class RealElectrode(ElectrodeSource):

    def __init__(self, pattern, delay, type, duration,  AmpStart, frequency, width, electrode_path, electrode_name,gid,numSegs):
        super().__init__(pattern, delay, type, duration,  AmpStart, frequency, width)
        scaleFile = h5py.File(electrode_path)
        # offset = scaleFile['offsets'][str(int(gid))][(int(sec_id))]
        # endOffset = scaleFile['offsets'][str(int(gid))][(int(sec_id+1))]
        self.scaleFactor = scaleFile['electrodes'][electrode_name][str(int(gid))]#[offset:endOffset]
        self.numSegs = numSegs


    def attach_to(self,section):

        section.insert('extracellular')

        numNewSegs = 0

        for i,seg in enumerate(section):



            segVec = h.Vector()
            segVec.copy(self.stim_vec)



            scaleFac = self.scaleFactor[self.numSegs+i][0]*self.AmpStart

            numNewSegs += 1


            segVec.mul(scaleFac)
            out = segVec.play(seg.extracellular._ref_e,self.time_vec)
            self.extracellulars.append(out)

            return numNewSegs<|MERGE_RESOLUTION|>--- conflicted
+++ resolved
@@ -130,21 +130,14 @@
         delay = tau - np.sum(pulse_duration)
         number_pulses = int(total_duration / tau)
         for _ in range(number_pulses):
-<<<<<<< HEAD
             self.add_pulses_arbitrary(amp, pulse_duration, base_amp=base_amp)
-=======
-            self.add_pulse_train(amp, pulse_duration, base_amp=base_amp)
->>>>>>> 4cf4102b
             self.delay(delay)
 
         # Add final pulse, if possible
         remaining_time = total_duration - number_pulses * tau
         if np.sum(pulse_duration) <= remaining_time:
-<<<<<<< HEAD
             self.add_pulses_arbitrary(amp, pulse_duration, base_amp=base_amp)
-=======
-            self.add_pulse_train(amp, pulse_duration, base_amp=base_amp)
->>>>>>> 4cf4102b
+
             self.delay(min(delay, remaining_time - np.sum(pulse_duration)))
 
         # Last point
@@ -201,11 +194,8 @@
         return self
 
 
-<<<<<<< HEAD
     def add_pulses_arbitrary(self, amp, width, **kw):
-=======
-    def add_pulse_train(self, amp, width, **kw):
->>>>>>> 4cf4102b
+
         """Appends a set of pulsed signals without returning to zero
            Each pulse is applied for time in list width.
 
@@ -228,11 +218,8 @@
         self.add_segment(amp[0], width[0])
 
         if len(amp)>1:
-<<<<<<< HEAD
             for i in np.arange(1,len(amp)):
-=======
-            for i in np.arange(1,len(amp[1:])):
->>>>>>> 4cf4102b
+
                 self.add_segment(amp[i], width[i])
         self._add_point(base_amp)
         return self
@@ -583,11 +570,8 @@
         self.extracellulars = []
 
         if self.type == "Pulse":
-<<<<<<< HEAD
             self.add_pulses_arbitrary(self.AmpStart,self.width,delay=self.stim_delay)
-=======
-            self.add_pulse_train(self.AmpStart,self.width,delay=self.stim_delay)
->>>>>>> 4cf4102b
+
         elif self.type == "Train":
             self.add_train(self.AmpStart, self.frequency, self.width, self.duration,delay=self.stim_delay)
         elif self.type == "Sinusoid":
