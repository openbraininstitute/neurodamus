--- conflicted
+++ resolved
@@ -166,11 +166,7 @@
         g_pas_file = h5py.File(filename, "r")
     except OSError as e:
         raise ConfigurationError(f"Error opening g_pas file {filename}") from e
-<<<<<<< HEAD
-    raw_cell_gids = node_manager.local_nodes.gids()
-=======
     raw_cell_gids = node_manager.local_nodes.gids(raw_gids=True)
->>>>>>> 5d1ca0d5
     offset = node_manager.local_nodes.offset
     if f"g_pas/{gjc}" not in g_pas_file:
         logging.warning("Data for g_pas/%s not found in %s", gjc, filename)
@@ -210,11 +206,7 @@
     if f"holding_per_gid/{gjc}" not in holding_per_gid:
         logging.warning("Data for holding_per_gid/%s not found in %s", gjc, holding_per_gid)
         return holding_ic_per_gid
-<<<<<<< HEAD
-    raw_cell_gids = node_manager.local_nodes.gids()
-=======
     raw_cell_gids = node_manager.local_nodes.gids(raw_gids=True)
->>>>>>> 5d1ca0d5
     offset = node_manager.local_nodes.offset
     for agid in holding_per_gid["holding_per_gid"][str(gjc)]:
         gid = int(agid[1:])
@@ -247,11 +239,7 @@
     logging.info("Inject voltage clamps without disabling holding current!")
 
     seclamp_per_gid = {}
-<<<<<<< HEAD
-    raw_cell_gids = node_manager.local_nodes.gids()
-=======
     raw_cell_gids = node_manager.local_nodes.gids(raw_gids=True)
->>>>>>> 5d1ca0d5
     offset = node_manager.local_nodes.offset
     for agid in v_per_gid["v_per_gid"]:
         gid = int(agid[1:])
