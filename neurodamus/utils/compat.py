--- conflicted
+++ resolved
@@ -40,126 +40,6 @@
         return self[int(idx)]
 
 
-<<<<<<< HEAD
-=======
-class Map(collections.abc.Mapping):
-    """Class which bring Python map API to hoc Maps"""
-
-    __slots__ = ("String", "_hoc_map", "_size")
-
-    def __new__(cls, wrapped_obj, *args, **kwargs):
-        """If the wrapped entity is not an hoc map, but a Python dict
-        then also wrap it using PyMap for a similar API
-        """
-        if isinstance(wrapped_obj, dict):
-            return PyMap(wrapped_obj)
-        return object.__new__(cls)
-
-    def __init__(self, hoc_map):
-        self._hoc_map = hoc_map
-        self._size = int(hoc_map.count())
-        from neuron import h
-
-        self.String = h.String
-
-    def __iter__(self):
-        return (self._hoc_map.key(i).s for i in range(self._size))
-
-    def items(self):
-        return ((self._hoc_map.key(i).s, self._hoc_map.o(i)) for i in range(self._size))
-
-    def values(self):
-        return (self._hoc_map.o(i) for i in range(self._size))
-
-    keys = __iter__
-
-    def get(self, key, default=None):
-        return self[key] if key in self else default
-
-    def __getitem__(self, item):
-        value = self._hoc_map.get(item)
-        if hasattr(value, "s"):  # hoc strings have the value in .s attribute
-            value = value.s
-        return value
-
-    def __setitem__(self, key, value):
-        if self._hoc_map.exists(key):
-            self._hoc_map.get(key).s = str(value)
-        else:
-            self._hoc_map.put(key, self.String(str(value)))
-            self._size = int(self._hoc_map.count())  # update size
-
-    def update(self, other_map):
-        for key, val in other_map.items():
-            self[key] = val
-
-    def __contains__(self, item):
-        return self._hoc_map.exists(item) > 0
-
-    def __len__(self):
-        return self._size
-
-    @property
-    def hoc_map(self):
-        """Returns the raw hoc map"""
-        return self._hoc_map
-
-    def as_dict(self, parse_strings=False):
-        """Creates a real dictionary from the Map.
-
-        Args:
-            parse_strings: If true converts string objects in both key and values to
-                real strings (xx.s) and attempts to convert values to float
-        """
-        if parse_strings:
-
-            def parse(stri):
-                try:
-                    return float(stri)
-                except ValueError:
-                    return stri
-
-            new_map = {key: parse(val.s) for key, val in self.items()}
-        else:
-            new_map = dict(self)
-        new_map["_hoc"] = self.hoc_map
-        return new_map
-
-
-class PyMap(dict):
-    """PyMap does basically the reverse of compat.Map: it's a true dict but capable of
-    getting a hoc map, built on the fly
-    """
-
-    __slots__ = ()
-
-    @property
-    def hoc_map(self):
-        """Returns the raw hoc map"""
-        return self._dict_as_hoc(self)
-
-    @classmethod
-    def _value_as_hoc(cls, value):
-        from neuron import h
-
-        if isinstance(value, dict):
-            return cls._dict_as_hoc(value)
-        return h.String(str(value))
-
-    @classmethod
-    def _dict_as_hoc(cls, d):
-        from neuron import h
-
-        m = h.Map()
-        for key, val in d.items():
-            m.put(h.String(key), cls._value_as_hoc(val))
-        return m
-
-    def as_dict(self, *_, **_kw):
-        return self
-
-
->>>>>>> f8e710a3
 def hoc_vector(np_array):
     from neuron import h
 
