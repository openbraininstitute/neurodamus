# https://bbpteam.epfl.ch/project/spaces/display/BGLIB/Neurodamus
# Copyright 2005-2021 Blue Brain Project, EPFL. All rights reserved.
"""Implements applying modifications that mimic experimental manipulations

New Modification classes must be registered, using the appropriate decorator.
Also, when instantiated by the framework, __init__ is passed three arguments
(1) target (2) mod_info: dict (3) cell_manager. Example

>>> @ModificationManager.register_type
>>> class TTX:
>>>
>>> def __init__(self, target, mod_info: dict, cell_manager):
>>>     tpoints = target.getPointList(cell_manager)
>>>     for point in tpoints:
>>>         for sec_id, sc in enumerate(point.sclst):
>>>             if not sc.exists():
>>>                 continue
>>>             sec = sc.sec

"""

import ast
import logging

from .core import NeuronWrapper as Nd
from .core.configuration import ConfigurationError
from .utils.logging import log_verbose


class ModificationManager:
    """A manager for circuit Modifications.
    Overrides HOC manager, as the only Modification there (TTX) is outdated.
    """

    _mod_types = {}  # modification handled in Python

    def __init__(self, target_manager):
        self._target_manager = target_manager
        self._modifications = []

    def interpret(self, target_spec, mod_info):
        mod_t_name = mod_info["Type"]
        mod_t = self._mod_types.get(mod_t_name)
        if not mod_t:
            raise ConfigurationError(f"Unknown Modification {mod_t_name}")
        target = self._target_manager.get_target(target_spec)
        cell_manager = self._target_manager._cell_manager
        mod = mod_t(target, mod_info, cell_manager)
        self._modifications.append(mod)

    @classmethod
    def register_type(cls, mod_class):
        """Registers a new class as a handler for a new modification type"""
        cls._mod_types[mod_class.__name__] = mod_class
        return mod_class


@ModificationManager.register_type
class TTX:
    """Applies sodium channel block to all sections of the cells in the given target

    Uses TTXDynamicsSwitch as in BGLibPy. Overrides HOC version, which is outdated
    """

    def __init__(self, target, mod_info: dict, cell_manager):
        tpoints = target.getPointList(cell_manager, sections="all")

        # insert and activate TTX mechanism in all sections of each cell in target
        for tpoint_list in tpoints:
            for sc in tpoint_list.sclst:
                if not sc.exists():  # skip sections not on this split
                    continue
                sec = sc.sec
                if not Nd.ismembrane("TTXDynamicsSwitch", sec=sec):
                    sec.insert("TTXDynamicsSwitch")
                sec.ttxo_level_TTXDynamicsSwitch = 1.0

<<<<<<< HEAD
    @staticmethod
    def compartment_cast(target, subset):
        if subset not in {"soma", "apic", "dend", ""}:
            raise Exception(f"Unknown subset {subset} in compartment_cast")

        wrapper = Nd.Target("temp", "Compartment")
        wrapper.subtargets.append(target)
        wrapper.targetSubsets.append(Nd.String(subset))
        wrapper.targetExtraValues.append(Nd.Vector())
        return wrapper

=======
>>>>>>> bb0b9c93

@ModificationManager.register_type
class ConfigureAllSections:
    """Perform one or more assignments involving section attributes,
    for all sections that have all the referenced attributes.

    Use case is modifying mechanism variables from config.
    """

    def __init__(self, target, mod_info: dict, cell_manager):
        config, config_attrs = self.parse_section_config(mod_info["SectionConfigure"])
        tpoints = target.getPointList(cell_manager, sections="all")

        napply = 0  # number of sections where config applies
        # change mechanism variable in all sections that have it
        for tpoint_list in tpoints:
            for _, sc in enumerate(tpoint_list.sclst):
                if not sc.exists():  # skip sections not on this split
                    continue
                sec = sc.sec
                if all(hasattr(sec, x) for x in config_attrs):  # if has all attributes
                    exec(config, {"__builtins__": None}, {"sec": sec})  # unsafe but sanitized
                    napply += 1

        log_verbose(f"Applied to {napply} sections")

        if napply == 0:
            logging.warning(
                "ConfigureAllSections applied to zero sections, "
                "please check its SectionConfigure for possible mistakes"
            )

<<<<<<< HEAD
    @staticmethod
    def compartment_cast(target, subset):
        if subset not in {"soma", "apic", "dend", ""}:
            raise Exception(f"Unknown subset {subset} in compartment_cast")

        wrapper = Nd.Target("temp", "Compartment")
        wrapper.subtargets.append(target)
        wrapper.targetSubsets.append(Nd.String(subset))
        wrapper.targetExtraValues.append(Nd.Vector())
        return wrapper

=======
>>>>>>> bb0b9c93
    def parse_section_config(self, config):
        config = config.replace("%s.", "__sec_wildcard__.")  # wildcard to placeholder
        all_attrs = self.AttributeCollector()
        tree = ast.parse(config)
        for elem in tree.body:  # for each semicolon-separated statement
            # check assignment targets
            for tgt in self.assignment_targets(elem):
                # must be single assignment of a __sec_wildcard__ attribute
                if not isinstance(tgt, ast.Attribute) or tgt.value.id != "__sec_wildcard__":
                    raise ConfigurationError(
                        "SectionConfigure only supports single assignments "
                        "of attributes of the section wildcard %s"
                    )
            all_attrs.visit(elem)  # collect attributes in assignment
        config = config.replace("__sec_wildcard__.", "sec.")  # placeholder to section variable

        return config, all_attrs.attrs

    class AttributeCollector(ast.NodeVisitor):
        """Node visitor collecting all attribute names in a set"""

        attrs = set()

        def visit_Attribute(self, node):
            self.attrs.add(node.attr)

    @staticmethod
    def assignment_targets(node):
        if isinstance(node, ast.Assign):
            return node.targets
        if isinstance(node, ast.AugAssign):
            return [node.target]
        raise ConfigurationError(
            "SectionConfigure must consist of one or more semicolon-separated assignments"
        )<|MERGE_RESOLUTION|>--- conflicted
+++ resolved
@@ -75,20 +75,6 @@
                     sec.insert("TTXDynamicsSwitch")
                 sec.ttxo_level_TTXDynamicsSwitch = 1.0
 
-<<<<<<< HEAD
-    @staticmethod
-    def compartment_cast(target, subset):
-        if subset not in {"soma", "apic", "dend", ""}:
-            raise Exception(f"Unknown subset {subset} in compartment_cast")
-
-        wrapper = Nd.Target("temp", "Compartment")
-        wrapper.subtargets.append(target)
-        wrapper.targetSubsets.append(Nd.String(subset))
-        wrapper.targetExtraValues.append(Nd.Vector())
-        return wrapper
-
-=======
->>>>>>> bb0b9c93
 
 @ModificationManager.register_type
 class ConfigureAllSections:
@@ -121,20 +107,6 @@
                 "please check its SectionConfigure for possible mistakes"
             )
 
-<<<<<<< HEAD
-    @staticmethod
-    def compartment_cast(target, subset):
-        if subset not in {"soma", "apic", "dend", ""}:
-            raise Exception(f"Unknown subset {subset} in compartment_cast")
-
-        wrapper = Nd.Target("temp", "Compartment")
-        wrapper.subtargets.append(target)
-        wrapper.targetSubsets.append(Nd.String(subset))
-        wrapper.targetExtraValues.append(Nd.Vector())
-        return wrapper
-
-=======
->>>>>>> bb0b9c93
     def parse_section_config(self, config):
         config = config.replace("%s.", "__sec_wildcard__.")  # wildcard to placeholder
         all_attrs = self.AttributeCollector()
