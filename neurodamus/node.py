# Neurodamus
# Copyright 2018 - Blue Brain Project, EPFL
import gc
import glob
import itertools
import logging
import math
import os
import shutil
import typing
from collections import defaultdict
from contextlib import contextmanager
from os import path as ospath
from pathlib import Path

import libsonata

# Internal Plugins
from . import ngv as _ngv
from .cell_distributor import (
    CellDistributor,
    GlobalCellManager,
    LoadBalance,
    LoadBalanceMode,
    VirtualCellPopulation,
)
from .connection_manager import SynapseRuleManager, edge_node_pop_names
from .core import (
    MPI,
    NeuronWrapper as Nd,
    SimulationProgress,
    mpi_no_errors,
    return_neuron_timings,
    run_only_rank0,
)
from .core._engine import EngineBase
from .core._shmutils import SHMUtil
from .core.configuration import (
    CircuitConfig,
    ConfigurationError,
    Feature,
    GlobalConfig,
    SimConfig,
    _SimConfig,
    get_debug_cell_gids,
    make_circuit_config,
)
from .core.coreneuron_configuration import CompartmentMapping, CoreConfig
from .core.nodeset import PopulationNodes
from .gap_junction import GapJunctionManager
from .io.sonata_config import ConnectionTypes
from .modification_manager import ModificationManager
from .neuromodulation_manager import NeuroModulationManager
from .replay import MissingSpikesPopulationError, SpikeManager
from .report import create_report
from .stimulus_manager import StimulusManager
from .target_manager import TargetManager, TargetSpec
from .utils.logging import log_stage, log_verbose
from .utils.memory import DryRunStats, free_event_queues, pool_shrink, print_mem_usage, trim_memory
from .utils.timeit import TimerManager, timeit
from neurodamus.utils.pyutils import rmtree


class METypeEngine(EngineBase):
    CellManagerCls = CellDistributor
    InnerConnectivityCls = SynapseRuleManager
    ConnectionTypes = {
        None: SynapseRuleManager,
        ConnectionTypes.Synaptic: SynapseRuleManager,
        ConnectionTypes.GapJunction: GapJunctionManager,
        ConnectionTypes.NeuroModulation: NeuroModulationManager,
    }
    CircuitPrecedence = 0


class CircuitManager:
    """Holds and manages populations and associated nodes and edges

    All nodes must have a name or read from sonata pop name
    As so, Sonata is preferred when using multiple node files
    """

    def __init__(self):
        self.node_managers = {}  # dict {pop_name -> cell_manager}  # nrn pop is None
        self.virtual_node_managers = {}  # same, but for virtual ones (no cells)
        # dict {(src_pop, dst_pop) -> list[synapse_manager]}
        self.edge_managers = defaultdict(list)
        self.alias = {}  # dict {name -> pop_name}
        self.global_manager = GlobalCellManager()
        self.global_target = TargetManager.create_global_target()

    def initialized(self):
        return bool(self.node_managers)

    def register_node_manager(self, cell_manager):
        pop = cell_manager.population_name
        if pop in self.node_managers:
            raise ConfigurationError(f"Already existing node manager for population {pop}")
        self.node_managers[pop] = cell_manager
        self.alias[cell_manager.circuit_name] = pop
        self.global_manager.register_manager(cell_manager)
        if cell_manager.is_initialized():
            self.global_target.append_nodeset(cell_manager.local_nodes)

    def _new_virtual_node_manager(self, circuit):
        """Instantiate a new virtual node manager explicitly."""
        storage = libsonata.NodeStorage(circuit.CellLibraryFile)
        pop_name, _ = circuit.CircuitTarget.split(":")  # Sonata config fills population
        node_size = storage.open_population(pop_name).size
        gid_vec = list(range(1, node_size + 1))
        virtual_cell_manager = VirtualCellPopulation(pop_name, gid_vec)
        self.virtual_node_managers[pop_name] = virtual_cell_manager
        self.global_target.append_nodeset(virtual_cell_manager.local_nodes)
        return virtual_cell_manager

    @staticmethod
    def new_node_manager_bare(circuit: CircuitConfig, target_manager, run_conf, **kwargs):
        engine = circuit.Engine or METypeEngine
        CellManagerCls = engine.CellManagerCls or CellDistributor
        return CellManagerCls(circuit, target_manager, run_conf, **kwargs)

    def new_node_manager(self, circuit, target_manager, run_conf, *, load_balancer=None, **kwargs):
        if circuit.get("PopulationType") == "virtual":
            return self._new_virtual_node_manager(circuit)
        cell_manager = self.new_node_manager_bare(circuit, target_manager, run_conf, **kwargs)
        cell_manager.load_nodes(load_balancer, **kwargs)
        self.register_node_manager(cell_manager)
        return cell_manager

    def get_node_manager(self, name):
        name = self.alias.get(name, name)
        return self.node_managers.get(name)

    def has_population(self, pop_name):
        return pop_name in self.node_managers

    def unalias_pop_keys(self, source, destination):
        """Un-alias population names"""
        return self.alias.get(source, source), self.alias.get(destination, destination)

    def get_edge_managers(self, source, destination):
        edge_pop_keys = self.unalias_pop_keys(source, destination)
        return self.edge_managers.get(edge_pop_keys) or []

    def get_edge_manager(self, source, destination, conn_type=SynapseRuleManager):
        managers = [
            manager
            for manager in self.get_edge_managers(source, destination)
            if isinstance(manager, conn_type)
        ]
        return managers[0] if managers else None

    def get_create_edge_manager(
        self, conn_type, source, destination, src_target, manager_args=(), **kw
    ):
        source, destination = self.unalias_pop_keys(source, destination)
        manager = self.get_edge_manager(source, destination, conn_type)
        if manager:
            return manager

        if not self.has_population(destination):
            raise ConfigurationError("Can't find projection Node population: " + destination)

        src_manager = self.node_managers.get(source) or self.virtual_node_managers.get(source)
        if src_manager is None:  # src manager may not exist -> virtual
            log_verbose("No known population %s. Creating Virtual src for projection", source)
            if conn_type not in {SynapseRuleManager, _ngv.GlioVascularManager}:
                raise ConfigurationError("Custom connections require instantiated source nodes")
            src_manager = VirtualCellPopulation(source, None, src_target.name)

        target_cell_manager = kw["cell_manager"] = self.node_managers[destination]
        kw["src_cell_manager"] = src_manager
        manager = conn_type(*manager_args, **kw)
        self.edge_managers[source, destination].append(manager)
        target_cell_manager.register_connection_manager(manager)
        return manager

    def all_node_managers(self):
        return self.node_managers.values()

    def all_synapse_managers(self):
        return itertools.chain.from_iterable(self.edge_managers.values())

    @staticmethod
    @run_only_rank0
    def write_population_offsets(pop_offsets, alias_pop, virtual_pop_offsets):
        """Write population_offsets where appropriate

        It is needed for retrieving population offsets for reporting and replay at restore time.

        Format population name::gid offset::population alias
        The virtual population offset is also written for synapse replay in restore.
        The data comes from outside because pop_offsets are not initialized
        in a restore scenario.
        """
        # populations_offset is necessary in output_path
        output_path = SimConfig.populations_offset_output_path(create=True)

        with open(output_path, "w", encoding="utf-8") as f:
            f.writelines(
                "{}::{}::{}\n".format(pop or " ", pop_offsets[pop], alias or " ")
                for alias, pop in alias_pop.items()
            )
            f.writelines(
                "{}::{}::{}\n".format(pop, offset, "virtual")
                for pop, offset in virtual_pop_offsets.items()
            )

        # Add a file in save_path too if required
        if SimConfig.save:
            save_path = SimConfig.populations_offset_save_path(create=True)
            shutil.copy(output_path, save_path)

    def get_population_offsets(self):
        pop_offsets = {
            pop_name: node_manager.local_nodes.offset
            for pop_name, node_manager in self.node_managers.items()
        }
        alias_pop = dict(self.alias)
        return pop_offsets, alias_pop

    def get_virtual_population_offsets(self):
        pop_offsets = {
            pop_name: node_manager.local_nodes.offset
            for pop_name, node_manager in self.virtual_node_managers.items()
        }
        return pop_offsets

    @classmethod
    def read_population_offsets(cls, file_path=None):
        """Read population offsets from populations_offset.dat"""
        pop_offsets = {}
        alias_pop = {}
        virtual_pop_offsets = {}
        with open(file_path or SimConfig.populations_offset_restore_path(), encoding="utf-8") as f:
            for line in f:
                pop, offset, alias = line.strip().split("::")
                pop = pop or None
                alias = alias or None
                if alias == "virtual":
                    virtual_pop_offsets[pop] = int(offset)
                else:
                    pop_offsets[pop] = int(offset)
                    alias_pop[alias] = pop

        return pop_offsets, alias_pop, virtual_pop_offsets

    def __del__(self):
        """De-init. Edge managers must be destructed first"""
        del self.edge_managers
        del self.virtual_node_managers
        del self.node_managers


class Node:
    """The Node class is the main entity for a distributed Neurodamus execution.

    Note that this concept of a "Node" differs from both an MPI node, which
    refers to a process in a parallel computing environment, and a node in the
    circuit graph, which represents an individual element or component within
    the simulation's neural network.

    It serves as the orchestrator for the entire simulation, managing the
    parallel execution of the model and distributing the cells across different
    computational ranks. As the primary control structure, Node is responsible
    for coordinating various components involved in the simulation.

    Internally, the Node class instantiates and manages parallel structures,
    dividing the simulation workload among multiple ranks. With the introduction
    of the concept of multiple populations (also known as multi-circuit), the
    Node class takes partial responsibility for handling this logic, aided by
    the :class:`neurodamus.node.CircuitManager` class (accessible via the
    `circuits` property), which manages the different node and edge managers.

    While many lower-level details of the Node's functionality are encapsulated
    within dedicated helper classes, the Node class still exposes an API that
    allows advanced users to control and inspect almost every major step of the
    simulation. For a standard run, users are encouraged to use the higher-level
    `Neurodamus` class instead, which simplifies some of the complexities
    handled by Node.

    The Node class exposes the following public properties:

    - `circuits`: is a :class:`neurodamus.node.CircuitManager` object,
      responsible for managing multiple node and edge managers within the
      simulation.
    - `target_manager`: is a :class:`neurodamus.target_manager.TargetManager`
      object, responsible for managing the targets in the simulation.
    - `stimulus_manager`: is a
      :class:`neurodamus.stimulus_manager.StimulusManager` object, responsible
      for interpreting and instantiating stimulus events.
    - `elec_manager`: The electrode manager, which controls the interaction with
      simulation electrodes.
    - `reports`: A list of Neurodamus Report `hoc` objects, used to generate
      simulation reports.

    Note that, while the Node object owns and manages most of the top-level
    objects in the simulation, the management of cell and synapse objects has
    been delegated to the `Circuits` class, as these are now handled at a lower
    level.

    Technical note:

    - The properties exposed by Node are read-only, with most internal
      attributes being prefixed with an underscore (`_`). Notable internal
      attributes include:

      `self._sonata_circuits`: The SONATA circuits used by the Node
      each represents a node population.

    These details make the Node class versatile and powerful for advanced users
    who need more granular control over the simulation process.
    """

    _default_population = "All"
    """The default population name for e.g. Reports."""

    def __init__(self, config_file, options=None):
        """Creates a neurodamus executor
        Args:
            config_file: A Sonata config file
            options: A dictionary of run options typically coming from cmd line
        """
        assert isinstance(config_file, str), "`config_file` should be a string"
        assert config_file, "`config_file` cannot be empty"

        if config_file.endswith("BlueConfig"):
            raise ConfigurationError(
                "Legacy format BlueConfig is not supported, please migrate to SONATA config"
            )
        import libsonata

        conf = libsonata.SimulationConfig.from_file(config_file)
        Nd.init(log_filename=conf.output.log_file)

        # This is global initialization, happening once, regardless of number of
        # cycles
        log_stage("Setting up Neurodamus configuration")
        self._pc = Nd.pc
        self._spike_vecs = []
        self._spike_populations = []
        Nd.execute("cvode = new CVode()")
        SimConfig.init(config_file, options)

        if SimConfig.use_coreneuron:
            # Instantiate the CoreNEURON artificial cell object which is used to fill up
            # the empty ranks. This need to be done before the circuit is
            # finitialized
            CoreConfig.instantiate_artificial_cell()

        self._run_conf = SimConfig.run_conf
        self._target_manager = TargetManager(self._run_conf)
        self._target_spec = TargetSpec(self._run_conf.get("CircuitTarget"))
        if SimConfig.use_neuron or SimConfig.coreneuron_direct_mode:
            self._sonatareport_helper = Nd.SonataReportHelper(Nd.dt, True)  # noqa: FBT003
        self._sonata_circuits = SimConfig.sonata_circuits
        self._dump_cell_state_gids = get_debug_cell_gids(options)
        self._core_replay_file = ""
        self._is_ngv_run = any(
            c.Engine.__name__ == "NGVEngine" for c in self._sonata_circuits.values() if c.Engine
        )
        self._initial_rss = 0
        self._cycle_i = 0
        self._n_cycles = 1
        self._shm_enabled = False
        self._dry_run_stats = None

        self._reset()

    def _reset(self):
        """Resets internal state for a new simulation cycle.

        Ensures `_run_conf` is a valid dictionary, initializes core attributes,
        and registers global targets and cell managers.

        Note: remember to call Nd.init(...) before to ensure/load neurodamus mods
        """
        if not self._run_conf or not isinstance(self._run_conf, dict):
            raise ValueError("Invalid `_run_conf`: Must be a dictionary for multi-cycle runs.")

        # Init unconditionally
        self._circuits = CircuitManager()
        self._stim_list = None
        self._report_list = None
        self._stim_manager = None
        self._sim_ready = False
        # flag to mark what we already dumped
        self._last_cell_state_dump_t = None

        self._bbss = Nd.BBSaveState()

        # Register the global target and cell manager
        self._target_manager.register_target(self._circuits.global_target)
        self._target_manager.register_cell_manager(self._circuits.global_manager)

    # public 'read-only' properties - object modification on user responsibility
    circuits = property(lambda self: self._circuits)
    target_manager = property(lambda self: self._target_manager)
    stim_manager = property(lambda self: self._stim_manager)
    stims = property(lambda self: self._stim_list)
    reports = property(lambda self: self._report_list)

    def all_circuits(self):
        yield from self._sonata_circuits.values()

    # -
    def load_targets(self):
        """Initialize targets. Nodesets are loaded on demand."""
        for circuit in self.all_circuits():
            log_verbose("Loading targets for circuit %s", circuit.name or "(default)")
            self._target_manager.load_targets(circuit)

    # -
    @mpi_no_errors
    @timeit(name="Compute LB")
    def compute_load_balance(self):
        """In case the user requested load-balance this function instantiates a
        CellDistributor to split cells and balance those pieces across the available CPUs.
        """
        log_stage("Computing Load Balance")
        circuit = None
        for name, circuit in self._sonata_circuits.items():
            if circuit.get("PopulationType") != "virtual":
                logging.info("Activating experimental LB for Sonata circuit '%s'", name)
                break
        if circuit is None:
            logging.warning(
                "Cannot calculate the load balance because no non-virtual circuit is found"
            )
            return None

        if not circuit.CellLibraryFile:
            logging.info(" => No circuit for Load Balancing. Skipping... ")
            return None

        _ = PopulationNodes.offset_freezer()  # Dont offset while in loadbal

        # Info about the cells to be distributed
        target_spec = TargetSpec(circuit.CircuitTarget)
        target = self.target_manager.get_target(target_spec)

        # Check / set load balance mode
        lb_mode = LoadBalance.select_lb_mode(SimConfig, self._run_conf, target)
        if lb_mode == LoadBalanceMode.RoundRobin:
            return None
        if lb_mode == LoadBalanceMode.Memory:
            logging.info("Load Balancing ENABLED. Mode: Memory")
            return self._memory_mode_load_balancing()

        # Build load balancer as per requested options
        node_path = circuit.CellLibraryFile
        pop = target_spec.population
        load_balancer = LoadBalance(lb_mode, node_path, pop, self._target_manager)

        if load_balancer.valid_load_distribution(target_spec):
            logging.info("Load Balancing done.")
            return load_balancer

        logging.info("Could not reuse load balance data. Doing a Full Load-Balance")
        cell_dist = self._circuits.new_node_manager(circuit, self._target_manager, self._run_conf)
        with load_balancer.generate_load_balance(target_spec, cell_dist):
            # Instantiate the circuit cells and synapses to evaluate complexities
            cell_dist.finalize()
            self._circuits.global_manager.finalize()
            SimConfig.update_connection_blocks(self._circuits.alias)
            target_manager = self._target_manager
            self._create_synapse_manager(SynapseRuleManager, circuit, target_manager)

        # reset since we instantiated with RR distribution
        Nd.t = 0.0  # Reset time
        self.clear_model()

        return load_balancer

    def _memory_mode_load_balancing(self):
        filename = f"allocation_r{MPI.size}_c{SimConfig.modelbuilding_steps}.pkl.gz"

        file_exists = ospath.exists(filename)
        MPI.barrier()

        self._dry_run_stats = DryRunStats()
        if file_exists:
            alloc = self._dry_run_stats.import_allocation_stats(filename, self._cycle_i)
        else:
            logging.warning("Allocation file not found. Generating on-the-fly.")

            compute_cell_memory_usage = not Path(DryRunStats._MEMORY_USAGE_FILENAME).exists()
            if not compute_cell_memory_usage:
                self._dry_run_stats.try_import_cell_memory_usage()
            else:
                logging.warning("Cell memory usage file not found. Computing on-the-fly.")
            for circuit in self._sonata_circuits.values():
                if circuit.get("PopulationType") == "biophysical":
                    cell_distributor = CellDistributor(
                        circuit, self._target_manager, self._run_conf
                    )
                    cell_distributor.load_nodes(
                        None,
                        loader_opts={
                            "load_mode": "load_nodes_metype",
                            "dry_run_stats": self._dry_run_stats,
                        },
                    )
                    if compute_cell_memory_usage:
                        cell_distributor.finalize(dry_run_stats_obj=self._dry_run_stats)
            if compute_cell_memory_usage:
                self._dry_run_stats.collect_all_mpi()
                self._dry_run_stats.export_cell_memory_usage()
                # reset since we instantiated
                Nd.t = 0.0  # Reset time
                self.clear_model()

            alloc, _, _ = self._dry_run_stats.distribute_cells_with_validation(
                MPI.size, SimConfig.modelbuilding_steps
            )
        for pop, ranks in alloc.items():
            for rank, gids in ranks.items():
                logging.debug("Population: %s, Rank: %s, Number of GIDs: %s", pop, rank, len(gids))
        return alloc

    # -
    @mpi_no_errors
    @timeit(name="Cell creation")
    def create_cells(self, load_balance=None):
        """Instantiate and distributes the cells of the network.
        Any targets will be updated to know which cells are local to the cpu.
        """
        if SimConfig.dry_run:
            logging.info("Memory usage after inizialization:")
            print_mem_usage()
            self._dry_run_stats = DryRunStats()
            self._dry_run_stats.try_import_cell_memory_usage()
            loader_opts = {"dry_run_stats": self._dry_run_stats}
        else:
            loader_opts = {}

        loader_opts["cycle_i"] = self._cycle_i

        # Check dynamic attributes required before loading cells
        SimConfig.check_cell_requirements(self.target_manager)

        log_stage("LOADING NODES")
        config = SimConfig.cli_options
        if not load_balance:
            logging.info("Load-balance object not present. Continuing Round-Robin...")

        for name, circuit in self._sonata_circuits.items():
            log_stage("Circuit %s", name)
            if config.restrict_node_populations and name not in config.restrict_node_populations:
                logging.warning("Skipped node population (restrict_node_populations)")
                continue
            self._circuits.new_node_manager(
                circuit,
                self._target_manager,
                self._run_conf,
                load_balancer=load_balance,
                loader_opts=loader_opts,
            )

        lfp_weights_file = self._run_conf.get("LFPWeightsPath")
        if lfp_weights_file:
            if SimConfig.use_coreneuron:
                lfp_manager = self._circuits.global_manager._lfp_manager
                cell_managers = self._circuits.global_manager._cell_managers
                population_list = [
                    manager.population_name
                    for manager in cell_managers
                    if manager.population_name is not None
                ]
                lfp_manager.load_lfp_config(lfp_weights_file, population_list)
            else:
                logging.warning("LFP supported only with CoreNEURON.")

        PopulationNodes.freeze_offsets()  # Dont offset further, could change gids

        # Let the cell managers have any final say in the cell objects
        log_stage("FINALIZING CIRCUIT CELLS")

        for cell_manager in self._circuits.all_node_managers():
            log_stage("Circuit %s", cell_manager.circuit_name or "(default)")
            if SimConfig.dry_run:
                cell_manager.finalize(dry_run_stats_obj=self._dry_run_stats)
            else:
                cell_manager.finalize()

        if SimConfig.dry_run:
            self._dry_run_stats.collect_all_mpi()
            self._dry_run_stats.export_cell_memory_usage()
            self._dry_run_stats.estimate_cell_memory()

        # Final bits after we have all cell managers
        self._circuits.global_manager.finalize()
        SimConfig.update_connection_blocks(self._circuits.alias)

    # -
    @mpi_no_errors
    @timeit(name="Synapse creation")
    def create_synapses(self):
        """Create synapses among the cells, handling connections that appear in the config file"""
        log_stage("LOADING CIRCUIT CONNECTIVITY")
        target_manager = self._target_manager
        manager_kwa = {
            "load_offsets": self._is_ngv_run,
            "dry_run_stats": self._dry_run_stats,
        }

        for circuit in self._sonata_circuits.values():
            Engine = circuit.Engine or METypeEngine
            SynManagerCls = Engine.InnerConnectivityCls
            self._create_synapse_manager(SynManagerCls, circuit, target_manager, **manager_kwa)

        MPI.check_no_errors()
        log_stage("Handling projections...")
        for pname, projection in SimConfig.projections.items():
            self._load_projections(pname, projection, **manager_kwa)

        if SimConfig.dry_run:
            self.syn_total_memory = self._dry_run_stats.collect_display_syn_counts()
            return

        log_stage("Configuring connections...")
        for conn_conf in SimConfig.connections.values():
            self._process_connection_configure(conn_conf)

        logging.info("Done, but waiting for all ranks")

    def _create_synapse_manager(self, ctype, conf, *args, **kwargs):
        """Create a synapse manager for intra-circuit connectivity"""
        log_stage("Circuit %s", conf.name or "(default)")
        if not conf.get("nrnPath"):
            logging.info(" => No connectivity set as internal. See projections")
            return

        if SimConfig.cli_options.restrict_connectivity >= 2:
            logging.warning("Skipped connectivity (restrict_connectivity)")
            return

        c_target = TargetSpec(conf.get("CircuitTarget"))
        if c_target.population is None:
            c_target.population = self._circuits.alias.get(conf.name)

        edge_file, *pop = conf.get("nrnPath").split(":")
        edge_pop = pop[0] if pop else None
        src, dst = edge_node_pop_names(edge_file, edge_pop)

        logging.info("Processing edge file %s, pop: %s", edge_file, edge_pop)

        if src and dst and src != dst:
            raise ConfigurationError("Inner connectivity with different populations")

        dst = self.circuits.alias.get(dst, dst)
        if dst not in SimConfig.cli_options.restrict_node_populations:
            logging.warning("Skipped connectivity (restrict_node_populations)")
            return

        manager = self._circuits.get_create_edge_manager(
            ctype, src, dst, c_target, (conf, *args), **kwargs
        )
        if manager.is_file_open:  # Base connectivity
            manager.create_connections()

    def _process_connection_configure(self, conn_conf):
        source_t = TargetSpec(conn_conf["Source"])
        dest_t = TargetSpec(conn_conf["Destination"])
        source_t.population, dest_t.population = self._circuits.unalias_pop_keys(
            source_t.population, dest_t.population
        )
        src_target = self.target_manager.get_target(source_t)
        dst_target = self.target_manager.get_target(dest_t)
        # Loop over population pairs
        for src_pop in src_target.population_names:
            for dst_pop in dst_target.population_names:
                # Loop over all managers having connections between the populations
                for conn_manager in self._circuits.get_edge_managers(src_pop, dst_pop):
                    logging.debug("Using connection manager: %s", conn_manager)
                    conn_manager.configure_connections(conn_conf)

    @mpi_no_errors
    def _load_projections(self, pname, projection, **kw):
        """Check for Projection blocks"""
        target_manager = self._target_manager
        # None, GapJunctions, NeuroGlial, NeuroModulation...
        ptype = projection.get("Type")
        ptype_cls = EngineBase.connection_types.get(ptype)
        source_t = TargetSpec(projection.get("Source"))
        dest_t = TargetSpec(projection.get("Destination"))

        if SimConfig.cli_options.restrict_connectivity >= 1:
            logging.warning("Skipped projections %s->%s (restrict_connectivity)", source_t, dest_t)
            return

        if not ptype_cls:
            raise RuntimeError(f"No Engine to handle connectivity of type '{ptype}'")

        ppath, *pop_name = projection["Path"].split(":")
        edge_pop_name = pop_name[0] if pop_name else None

        logging.info("Processing Edge file: %s", ppath)

        # Update the target spec with the actual populations
        src_pop, dst_pop = edge_node_pop_names(
            ppath, edge_pop_name, source_t.population, dest_t.population
        )
        source_t.population, dest_t.population = self._circuits.unalias_pop_keys(src_pop, dst_pop)
        src_target = self.target_manager.get_target(source_t)
        dst_target = self.target_manager.get_target(dest_t)

        # If the src_pop is not a known node population, allow creating a Virtual one
        src_populations = src_target.population_names or [source_t.population]

        for src_pop in src_populations:
            for dst_pop in dst_target.population_names:
                logging.info(" * %s (Type: %s, Src: %s, Dst: %s)", pname, ptype, src_pop, dst_pop)
                conn_manager = self._circuits.get_create_edge_manager(
                    ptype_cls,
                    src_pop,
                    dst_pop,
                    source_t,
                    (projection, target_manager),
                    **kw,  # args to ptype_cls if creating
                )
                logging.debug("Using connection manager: %s", conn_manager)
                proj_source = ":".join([ppath, *pop_name])
                conn_manager.open_edge_location(proj_source, projection, src_name=src_pop)
                conn_manager.create_connections(source_t.name, dest_t.name)

    @mpi_no_errors
    @timeit(name="Enable Stimulus")
    def enable_stimulus(self):
        """Iterate over any stimulus defined in the config file given to the simulation
        and instantiate them.
        This passes the raw text in field/value pairs to a StimulusManager object to interpret the
        text and instantiate an actual stimulus object.
        """
        if Feature.Stimulus not in SimConfig.cli_options.restrict_features:
            logging.warning("Skipped Stimulus (restrict_features)")
            return

        log_stage("Stimulus Apply.")

        # for each stimulus defined in the config file, request the StimulusManager to
        # instantiate
        self._stim_manager = StimulusManager(self._target_manager)

        for stim in SimConfig.stimuli:
            if stim.get("Mode") == "Extracellular":
                raise ConfigurationError("input_type extracellular_stimulation is not supported")
            target_spec = TargetSpec(stim.get("Target"))
            stim_name = stim["Name"]
            stim_pattern = stim["Pattern"]
            if stim_pattern == "SynapseReplay":
                continue  # Handled by enable_replay
            logging.info(
                " * [STIM] %s (%s): -> %s",
                stim_name,
                stim_pattern,
                target_spec,
            )
            self._stim_manager.interpret(target_spec, stim)

    # -
    @mpi_no_errors
    def enable_replay(self):
        """Activate replay according to config file. Call before connManager.finalize"""
        if Feature.Replay not in SimConfig.cli_options.restrict_features:
            logging.warning("Skipped Replay (restrict_features)")
            return

        log_stage("Handling Replay")

        if SimConfig.use_coreneuron and bool(self._core_replay_file):
            logging.info(" -> [REPLAY] Reusing stim file from previous cycle")
            return

        for stim in SimConfig.stimuli:
            if stim.get("Pattern") != "SynapseReplay":
                continue
            target = stim["Target"]
            source = stim.get("Source")
            stim_name = stim["Name"]

            #  - delay: Spike replays are suppressed until a certain time
            delay = stim.get("Delay", 0.0)
            logging.info(
                " * [SYN REPLAY] %s -> %s (delay: %d)",
                stim_name,
                target,
                delay,
            )
            self._enable_replay(source, target, stim, delay=delay)

    # -
    def _enable_replay(
        self, source, target, stim_conf, tshift=0.0, delay=0.0, connectivity_type=None
    ):
        ptype_cls = EngineBase.connection_types.get(connectivity_type)
        src_target = self.target_manager.get_target(source)
        dst_target = self.target_manager.get_target(target)

        if SimConfig.restore_coreneuron:
            pop_offsets, alias_pop, _virtual_pop_offsets = CircuitManager.read_population_offsets()

        for src_pop in src_target.population_names:
            try:
                log_verbose("Loading replay spikes for population '%s'", src_pop)
                spike_manager = SpikeManager(stim_conf["SpikeFile"], tshift, src_pop)  # Disposable
            except MissingSpikesPopulationError:
                logging.info("  > No replay for src population: '%s'", src_pop)
                continue

            for dst_pop in dst_target.population_names:
                src_pop_str, dst_pop_str = src_pop or "(base)", dst_pop or "(base)"

                if SimConfig.restore_coreneuron:  # Node and Edges managers not initialized
                    src_pop_offset = (
                        pop_offsets[src_pop]
                        if src_pop in pop_offsets
                        else pop_offsets[alias_pop[src_pop]]
                    )
                else:
                    conn_manager = self._circuits.get_edge_manager(src_pop, dst_pop, ptype_cls)
                    if not conn_manager and SimConfig.cli_options.restrict_connectivity >= 1:
                        continue
                    assert conn_manager, f"Missing edge manager for {src_pop_str} -> {dst_pop_str}"
                    src_pop_offset = conn_manager.src_pop_offset

                logging.info(
                    "=> Population pathway %s -> %s. Source offset: %d",
                    src_pop_str,
                    dst_pop_str,
                    src_pop_offset,
                )
                conn_manager.replay(spike_manager, source, target, delay)

    # -
    @mpi_no_errors
    @timeit(name="Enable Modifications")
    def enable_modifications(self):
        """Iterate over any Modification blocks read from the config file and apply them to the
        network. The steps needed are more complex than NeuronConfigures, so the user should not be
        expected to write the hoc directly, but rather access a library of already available mods.
        """
        # mod_mananger gets destroyed when function returns (not required)
        # mod_manager = Nd.ModificationManager(self._target_manager.hoc)
        log_stage("Enabling modifications...")

        mod_manager = ModificationManager(self._target_manager)
        for name, mod_info in SimConfig.modifications.items():
            target_spec = TargetSpec(mod_info["Target"])
            logging.info(" * [MOD] %s: %s -> %s", name, mod_info["Type"], target_spec)
            mod_manager.interpret(target_spec, mod_info)

    # Reporting
    class ReportParams(typing.NamedTuple):
        rep_type: str
        name: str
        report_on: str
        unit: str
        format: str
        dt: float
        start: float
        end: float
        output_dir: str
        scaling: str

    def write_and_get_population_offsets(self) -> tuple[dict, dict, dict]:
        """Retrieve population offsets from the circuit or restore them,
        write the offsets, and return them.

        Returns:
            tuple[dict, dict, dict]:
                - pop_offsets: Mapping of population names to GID offsets.
                - alias_pop: Mapping of population aliases to population names.
                - virtual_pop_offsets: Mapping of virtual population names to offsets.
        """
        if self._circuits.initialized():
            pop_offsets, alias_pop = self._circuits.get_population_offsets()
            virtual_pop_offsets = self._circuits.get_virtual_population_offsets()
        else:
            # restore way
            pop_offsets, alias_pop, virtual_pop_offsets = CircuitManager.read_population_offsets()

        self._circuits.write_population_offsets(
            pop_offsets, alias_pop, virtual_pop_offsets=virtual_pop_offsets
        )
        return pop_offsets, alias_pop, virtual_pop_offsets

    # @mpi_no_errors - not required since theres a call inside before make_comm()
    @timeit(name="Enable Reports")
    def enable_reports(self):  # noqa: C901, PLR0912
        """Iterate over reports defined in the config file and instantiate them."""
        log_stage("Reports Enabling")

        n_errors = 0
        # filter: only the enabled ones
        reports_conf = {name: conf for name, conf in SimConfig.reports.items() if conf["Enabled"]}
        self._report_list = []

        pop_offsets, alias_pop, _virtual_pop_offsets = self.write_and_get_population_offsets()
        pop_offsets_alias = pop_offsets, alias_pop

        if SimConfig.use_coreneuron:
            if SimConfig.restore_coreneuron:
                # we copy it first. We will proceed to modify
                # it in update_report_config later in one go
                Path(CoreConfig.report_config_file_save).parent.mkdir(parents=True, exist_ok=True)
                shutil.copy(
                    CoreConfig.report_config_file_restore, CoreConfig.report_config_file_save
                )
            else:
                CoreConfig.write_report_count(len(reports_conf))

        # necessary for restore: we need to update the various reports tend
        # we can do it in one go later
        substitutions = {}
        for rep_name, rep_conf in reports_conf.items():
            target_spec = TargetSpec(rep_conf["Target"])
            target = self._target_manager.get_target(target_spec)

            # Build final config. On errors log, stop only after all reports processed
            rep_params = self._report_build_params(rep_name, rep_conf)
            if rep_params is None:
                n_errors += 1
                continue

            if SimConfig.restore_coreneuron:
                substitutions[rep_params.name, target_spec.name] = rep_params.end
                continue  # we dont even need to initialize reports

            if SimConfig.use_coreneuron:
                self._coreneuron_write_report_config(rep_conf, target, rep_params)

            has_gids = len(self._circuits.global_manager.get_final_gids()) > 0
            report = (
                create_report(params=rep_params, use_coreneuron=SimConfig.use_coreneuron)
                if has_gids
                else None
            )

            # With coreneuron direct mode, enable fast membrane current calculation
            # for i_membrane
            if (
                SimConfig.coreneuron_direct_mode and "i_membrane" in rep_params.report_on
            ) or rep_params.rep_type == "lfp":
                Nd.cvode.use_fast_imem(1)

            if not SimConfig.use_coreneuron or rep_params.rep_type == "Synapse":
                try:
                    self._report_setup(report, rep_conf, target, rep_params.rep_type)
                except Exception:
                    logging.exception("Error setting up report '%s'", rep_name)
                    n_errors += 1
                    continue

            self._report_list.append(report)

        if SimConfig.restore_coreneuron:
            CoreConfig.update_report_config(substitutions)

        if n_errors > 0:
            msg = f"{n_errors} reporting errors detected. Terminating"
            raise Exception(msg)

        MPI.check_no_errors()

        if not SimConfig.restore_coreneuron:
            self._reports_init(pop_offsets_alias)

    def _report_build_params(self, rep_name, rep_conf):
        sim_end = self._run_conf["Duration"]
        rep_type = rep_conf["Type"]
        start_time = rep_conf["StartTime"]
        end_time = rep_conf.get("EndTime", sim_end)
        rep_dt = rep_conf["Dt"]
        rep_format = rep_conf["Format"]

        lfp_disabled = not self._circuits.global_manager._lfp_manager._lfp_file
        if rep_type == "lfp" and lfp_disabled:
            logging.error(
                "LFP reports are disabled. Electrodes file might be missing"
                " or simulator is not set to CoreNEURON"
            )
            return None
        logging.info(
            " * %s (Type: %s, Target: %s, Dt: %f)",
            rep_name,
            rep_type,
            rep_conf["Target"],
            rep_dt,
        )

        if Nd.t > 0:
            start_time += Nd.t
            end_time += Nd.t
        end_time = min(end_time, sim_end)
        if start_time > end_time:
            if MPI.rank == 0:
                logging.error("Report/Sim End-time (%s) before Start (%g).", end_time, start_time)
            return None

        if rep_dt < Nd.dt:
            if MPI.rank == 0:
                logging.error("Invalid report dt %f < %f simulation dt", rep_dt, Nd.dt)
            return None

        rep_target = TargetSpec(rep_conf["Target"])
        population_name = (
            rep_target.population or self._target_spec.population or self._default_population
        )
        log_verbose("Report on Population: %s, Target: %s", population_name, rep_target.name)

        report_on = rep_conf["ReportOn"]
        return self.ReportParams(
            rep_type,  # rep type is case sensitive !!
            os.path.basename(rep_conf.get("FileName", rep_name)),
            report_on,
            rep_conf["Unit"],
            rep_format,
            rep_dt,
            start_time,
            end_time,
            SimConfig.output_root,
            rep_conf.get("Scaling"),
        )

    @staticmethod
    @run_only_rank0
    def _coreneuron_write_report_config(rep_conf, target, rep_params):
        """Configure CoreNEURON reporting based on the provided configuration.

        Computes the target type (if "Sections" and "Compartments" are specified)
        and writes the report configuration to CoreConfig.

        Args:
            rep_conf (dict): Report configuration with target, sections, and compartments.
            target (Target): Target object with name and GIDs.
            rep_params (ReportParams): Report parameters including name, type, and variables.
        """
        target_spec = TargetSpec(rep_conf["Target"])

        # For restore case with no change in reporting, we can directly update the end time.
        # Note: If different reports are needed during restore, this workflow
        # needs to be adapted.

        # for sonata config, compute target_type from user inputs
        if "Sections" in rep_conf and "Compartments" in rep_conf:

            def _compute_corenrn_target_type(section_type, compartment_type):
                sections = ["all", "soma", "axon", "dend", "apic"]
                compartments = ["center", "all"]
                if section_type == "all":  # for "all sections", support only target_type=0
                    return 0
                # 0=Compartment, Section { 2=Soma, 3=Axon, 4=Dendrite, 5=Apical,
                # 6=SomaAll ... }
                return sections.index(section_type) + 1 + 4 * compartments.index(compartment_type)

            section_type = rep_conf.get("Sections")
            compartment_type = rep_conf.get("Compartments")
            target_type = _compute_corenrn_target_type(section_type, compartment_type)

        reporton_comma_separated = ",".join(rep_params.report_on.split())
        core_report_params = (
            rep_params.name,
            target_spec.name,
            rep_params.rep_type,
            reporton_comma_separated,
            *rep_params[3:5],
            *(target_type,),
            *rep_params[5:8],
            *(target.get_gids(), SimConfig.corenrn_buff_size),
        )
        CoreConfig.write_report_config(*core_report_params)

    def _report_setup(self, report, rep_conf, target, rep_type):
<<<<<<< HEAD
        if report is None:
            return

        # TODO: Move to Cell Distributor and avoid inner loop conditions
=======
>>>>>>> a94aa6f6
        global_manager = self._circuits.global_manager

        # Go through the target members, one cell at a time. We give a cell reference
        # For summation targets - check if we were given a Cell target because we really
        # want all points of the cell which will ultimately be collapsed to a single
        # value on the soma. Otherwise, get target points as normal.
        sections = rep_conf.get("Sections")
        compartments = rep_conf.get("Compartments")
        sum_currents_into_soma = sections == "soma" and compartments == "center"
        # In case of summation in the soma, we need all points anyway
        if sum_currents_into_soma and rep_type.lower() == "summation":
            sections = "all"
            compartments = "all"
        points = self._target_manager.getPointList(
            target, sections=sections, compartments=compartments
        )
        for point in points:
            gid = point.gid
            pop_name, pop_offset = global_manager.getPopulationInfo(gid)
            cell = global_manager.get_cellref(gid)
            spgid = global_manager.getSpGid(gid)

            report.register_gid_section(
                cell, point, spgid, pop_name, pop_offset, sum_currents_into_soma
            )

    def _reports_init(self, pop_offsets_alias):
        pop_offsets = pop_offsets_alias[0]
        if SimConfig.use_coreneuron:
            # write spike populations
            if hasattr(CoreConfig, "write_population_count"):
                # Do not count populations with None pop_name
                pop_count = len(pop_offsets) - 1 if None in pop_offsets else len(pop_offsets)
                CoreConfig.write_population_count(pop_count)
            for pop_name, offset in pop_offsets.items():
                if pop_name is not None:
                    CoreConfig.write_spike_population(pop_name or "All", offset)
            spike_path = self._run_conf.get("SpikesFile")
            if spike_path is not None:
                # Get only the spike file name
                file_name = spike_path.split("/")[-1]
            CoreConfig.write_spike_filename(file_name)
        else:
            # once all reports are created, we finalize the communicator for any reports
            self._sonatareport_helper.make_comm()
            self._sonatareport_helper.prepare_datasets()

    # -
    @mpi_no_errors
    def sim_init(self, corenrn_gen=None, **sim_opts):
        """Finalize the model and prepare to run simulation.

        After finalizing the model, will eventually write coreneuron config
        and initialize the neuron simulation if applicable.

        Args:
            corenrn_gen: Whether to generate coreneuron config. Default: None (if required)
            sim_opts - override _finalize_model options. E.g. spike_compress
        """
        if self._sim_ready:
            return self._pc

        if not len(self._circuits.all_node_managers()):
            raise RuntimeError("No CellDistributor was initialized. Please create a circuit.")

        self._finalize_model(**sim_opts)

        if corenrn_gen is None:
            corenrn_gen = SimConfig.use_coreneuron
        if corenrn_gen:
            self._coreneuron_configure_datadir(
                corenrn_restore=False, coreneuron_direct_mode=SimConfig.coreneuron_direct_mode
            )
            self._coreneuron_write_sim_config()

        if SimConfig.use_neuron or SimConfig.coreneuron_direct_mode:
            self._sim_init_neuron()

        assert not (SimConfig.use_neuron and SimConfig.use_coreneuron)
        if SimConfig.use_neuron:
            self.dump_cell_states()

        self._sim_ready = True
        return self._pc

    # -
    @mpi_no_errors
    @timeit(name="Model Finalized")
    def _finalize_model(self, spike_compress=3):
        """Set up simulation run parameters and initialization.

        Handles setup_transfer, spike_compress, _record_spikes, stdinit, timeout
        Args:
            spike_compress: The spike_compress() parameters (tuple or int)
        """
        logging.info("Preparing to run simulation...")
        for mgr in self._circuits.all_node_managers():
            mgr.pre_stdinit()

        is_save_state = SimConfig.save or SimConfig.restore
        self._pc.setup_transfer()

        if spike_compress and not is_save_state and not self._is_ngv_run:
            # multisend 13 is combination of multisend(1) + two_phase(8) + two_intervals(4)
            # to activate set spike_compress=(0, 0, 13)
            if SimConfig.loadbal_mode == LoadBalanceMode.Memory:
                logging.info("Disabling spike compression for Memory Load Balance")
                spike_compress = False
            if not isinstance(spike_compress, tuple):
                spike_compress = (spike_compress, 1, 0)
            self._pc.spike_compress(*spike_compress)

        # LFP calculation requires WholeCell balancing and extracellular mechanism.
        # This is incompatible with efficient caching atm AND Incompatible with
        # mcd & Glut
        if not self._is_ngv_run:
            Nd.cvode.cache_efficient("ElectrodesPath" not in self._run_conf)
        self._pc.set_maxstep(4)
        with timeit(name="stdinit"):
            Nd.stdinit()

    # -
    def _sim_init_neuron(self):
        # === Neuron specific init ===
        restore_path = SimConfig.restore

        # create a spike_id vector which stores the pairs for spikes and timings for
        # every engine
        for cell_manager in self._circuits.all_node_managers():
            if cell_manager.population_name is not None:
                self._spike_populations.append(
                    (cell_manager.population_name, cell_manager.local_nodes.offset)
                )
                self._spike_vecs.append(cell_manager.record_spikes() or (Nd.Vector(), Nd.Vector()))

        self._pc.timeout(200)  # increase by 10x

        if restore_path:
            with timeit(name="restoretime"):
                logging.info("Restoring state...")
                self._stim_manager.saveStatePreparation(self._bbss)
                self._bbss.vector_play_init()
                self._restart_events()  # On restore the event queue is cleared
                return  # Upon restore sim is ready

    # -
    def _restart_events(self):
        logging.info("Restarting connections events (Replay and Spont Minis)")
        for syn_manager in self._circuits.all_synapse_managers():
            syn_manager.restart_events()

    @contextmanager
    def _coreneuron_ensure_all_ranks_have_gids(self, corenrn_data):
        local_gid_count = sum(
            len(manager.local_nodes) for manager in self._circuits.all_node_managers()
        )
        if local_gid_count > 0:
            yield
            return

        # Create a dummy cell manager with node_pop = None
        # which holds a fake node with a fake population "zzz" to get an unused gid.
        # coreneuron fails if this edge case is reached multiple times as we
        # try to add twice the same gid. pop "zzz" is reserved to be used
        # exclusively for handling cases where no real GIDs are assigned to
        # a rank, ensuring that CoreNeuron does not crash due to missing GIDs.
        log_verbose("Creating fake gid for CoreNeuron")
        assert not PopulationNodes.get("zzz"), "Population 'zzz' is reserved "
        "for handling empty GID ranks and should not be used elsewhere."
        pop_group = PopulationNodes.get("zzz", create=True)
        fake_gid = pop_group.offset + 1 + MPI.rank
        # Add the fake cell to a dummy manager
        dummy_cell_manager = CellDistributor(
            circuit_conf=make_circuit_config({"CellLibraryFile": "<NONE>"}),
            target_manager=self._target_manager,
        )
        dummy_cell_manager.load_artificial_cell(fake_gid, CoreConfig.artificial_cell_object)
        yield

        # register_mapping() doesn't work for this artificial cell as somatic attr is
        # missing, so create a dummy mapping file manually, required for reporting
        cur_files = glob.glob(f"{corenrn_data}/*_3.dat")
        example_mapfile = cur_files[0]
        with open(example_mapfile, "rb") as f_mapfile:
            # read the version from the existing mapping file generated by coreneuron
            coredata_version = f_mapfile.readline().rstrip().decode("ascii")

        mapping_file = Path(corenrn_data, f"{fake_gid}_3.dat")
        if not mapping_file.is_file():
            mapping_file.write_text(f"{coredata_version}\n0\n")

    def _coreneuron_configure_datadir(self, corenrn_restore, coreneuron_direct_mode):
        """Configures the CoreNEURON data directory and handles shared memory (SHM) setup.

        - Creates the data directory if it doesn't exist.
        - If in direct mode, returns immediately since the default behavior is fine.
        - If restoring, skips the setup.
        - If not restoring, checks if SHM should be enabled based on available memory,
          and sets up symlinks for CoreNEURON's necessary files in SHM.

        Args:
            corenrn_restore (bool): Flag indicating if CoreNEURON is in restore mode.
            coreneuron_direct_mode (bool): Flag indicating if direct mode is enabled.
        """
        corenrn_datadir = SimConfig.coreneuron_datadir_path(create=True)
        if coreneuron_direct_mode:
            return
        corenrn_datadir_shm = SHMUtil.get_datadir_shm(corenrn_datadir)

        # Clean-up any previous simulations in the same output directory
        if self._cycle_i == 0 and corenrn_datadir_shm:
            rmtree(corenrn_datadir_shm)

        # Ensure that we have a folder in /dev/shm (i.e., 'SHMDIR' ENV variable)
        if SimConfig.cli_options.enable_shm and not corenrn_datadir_shm:
            logging.warning("Unknown SHM directory for model file transfer in CoreNEURON.")
        # Try to configure the /dev/shm folder as the output directory for the files
        elif (
            self._cycle_i == 0
            and not corenrn_restore
            and (SimConfig.cli_options.enable_shm and SimConfig.delete_corenrn_data)
        ):
            # Check for the available memory in /dev/shm and estimate the RSS by multiplying
            # the number of cycles in the multi-step model build with an approximate
            # factor
            mem_avail = SHMUtil.get_mem_avail()
            shm_avail = SHMUtil.get_shm_avail()
            initial_rss = self._initial_rss
            current_rss = SHMUtil.get_node_rss()
            factor = SHMUtil.get_shm_factor()
            rss_diff = (current_rss - initial_rss) if initial_rss < current_rss else current_rss
            # 'rss_diff' prevents <0 estimates
            rss_req = int(rss_diff * self._n_cycles * factor)

            # Sync condition value with all ranks to ensure that all of them can use
            # /dev/shm
            shm_possible = (rss_req < shm_avail) and (rss_req < mem_avail)
            if MPI.allreduce(int(shm_possible), MPI.SUM) == MPI.size:
                logging.info("SHM file transfer mode for CoreNEURON enabled")

                # Create SHM folder and links to GPFS for the global data structures
                os.makedirs(corenrn_datadir_shm, exist_ok=True)

                # Important: These three files must be available on every node, as they are shared
                #            across all of the processes. The trick here is to fool NEURON into
                #            thinking that the files are written in /dev/shm, but they are actually
                #            written on GPFS. The workflow is identical, meaning that rank 0 writes
                #            the content and every other rank reads it afterwards in CoreNEURON.
                for filename in ("bbcore_mech.dat", "files.dat", "globals.dat"):
                    path = os.path.join(corenrn_datadir, filename)
                    path_shm = os.path.join(corenrn_datadir_shm, filename)

                    try:
                        os.close(os.open(path, os.O_CREAT))
                        os.symlink(path, path_shm)
                    except FileExistsError:
                        pass  # Ignore if other process has already created it

                # Update the flag to confirm the configuration
                self._shm_enabled = True
            else:
                logging.warning(
                    "Unable to utilize SHM for model file transfer in CoreNEURON. "
                    "Increase the number of nodes to reduce the memory footprint "
                    "(Current use node: %d MB / SHM Limit: %d MB / Mem. Limit: %d MB)",
                    (rss_req >> 20),
                    (shm_avail >> 20),
                    (mem_avail >> 20),
                )
        _SimConfig.coreneuron_datadir = (
            corenrn_datadir if not self._shm_enabled else corenrn_datadir_shm
        )

    # -
    @timeit(name="corewrite")
    def _coreneuron_write_sim_config(self, corenrn_restore=False):
        log_stage("Dataset generation for CoreNEURON")

        if not corenrn_restore:
            CompartmentMapping(self._circuits.global_manager).register_mapping()
            if not SimConfig.coreneuron_direct_mode:
                with self._coreneuron_ensure_all_ranks_have_gids(CoreConfig.datadir):
                    self._pc.nrnbbcore_write(CoreConfig.datadir)
                    MPI.barrier()  # wait for all ranks to finish corenrn data generation

        prcellgid = self._dump_cell_state_gids[0] if self._dump_cell_state_gids else -1
        if self._dump_cell_state_gids and len(self._dump_cell_state_gids) > 1:
            logging.warning(
                "Multiple cell state GIDs provided. Using the first one: %d",
                self._dump_cell_state_gids[0],
            )
        CoreConfig.write_sim_config(
            Nd.tstop,
            Nd.dt,
            prcellgid,
            getattr(SimConfig, "celsius", 34.0),
            getattr(SimConfig, "v_init", -65.0),
            self._core_replay_file,
            SimConfig.rng_info.getGlobalSeed(),
            int(SimConfig.cli_options.model_stats),
            int(self._run_conf["EnableReports"]),
        )
        # Wait for rank0 to write the sim config file
        MPI.barrier()
        logging.info(" => Dataset written to '%s'", CoreConfig.datadir)

    # -
    def run_all(self):
        """Run the whole simulation according to the simulation config file"""
        if not self._sim_ready:
            self.sim_init()

        timings = None
        if SimConfig.use_neuron:
            timings = self._run_neuron()
            self.sonata_spikes()
        if SimConfig.use_coreneuron:
            print_mem_usage()
            if not SimConfig.coreneuron_direct_mode:
                self.clear_model(avoid_clearing_queues=False)
            self._run_coreneuron()
            if SimConfig.coreneuron_direct_mode:
                self.sonata_spikes()
        return timings

    # -
    @return_neuron_timings
    def _run_neuron(self):
        if MPI.rank == 0:
            _ = SimulationProgress()
        self.solve()
        logging.info("Simulation finished.")

    @staticmethod
    def _run_coreneuron():
        logging.info("Launching simulation with CoreNEURON")
        CoreConfig.psolve_core(
            SimConfig.coreneuron_direct_mode,
        )

    def _sim_event_handlers(self, tstart, tstop):
        """Create handlers for "in-simulation" events, like activating delayed
        connections, execute Save-State, etc
        """
        events = defaultdict(list)  # each key (time) points to a list of handlers

        if SimConfig.save:
            tsave = SimConfig.tstop  # Consider 0 as the end too!
            save_f = self._create_save_handler()
            events[tsave].append(save_f)

        event_list = [(t, events[t]) for t in sorted(events)]
        return event_list

    # -
    def _create_save_handler(self):
        @timeit(name="savetime")
        def save_f():
            """Function that saves the current simulation state:
            syncs MPI, saves stimuli, flushes reports, clears the model,
            and logs progress.
            """
            logging.info("Saving State... (t=%f)", SimConfig.tstop)
            MPI.barrier()
            self._stim_manager.saveStatePreparation(self._bbss)
            log_verbose("SaveState Initialization Done")

            # If event at the end of the sim we can actually clearModel()
            # before savestate()
            log_verbose("Clearing model prior to final save")
            self._sonatareport_helper.flush()

            self.clear_model()
            logging.info(" => Save done successfully")

        return save_f

    # -
    @mpi_no_errors
    @timeit(name="psolve")
    def solve(self, tstop=None):
        """Call solver with a given stop time (default: whole interval).
        Be sure to have sim_init()'d the simulation beforehand
        """
        if not self._sim_ready:
            raise ConfigurationError("Initialize simulation first")

        tstart = Nd.t
        tstop = tstop or Nd.tstop
        event_list = self._sim_event_handlers(tstart, tstop)

        # NOTE: _psolve_loop is called among events in order to eventually split long
        # simulation blocks, where one or more report flush(es) can happen. It is a simplified
        # design relatively to the original version where the report checkpoint would not happen
        # before the checkpoint timeout (25ms default). However there shouldn't be almost any
        # performance penalty since the simulation is already halted between events.

        logging.info("Running simulation until t=%d ms", tstop)
        t = tstart  # default if there are no events
        for t, events in event_list:
            self._psolve_loop(t)
            for event in events:
                event()
            self.dump_cell_states()
        # Run until the end
        if t < tstop:
            self._psolve_loop(tstop)
            self.dump_cell_states()

        # Final flush
        self._sonatareport_helper.flush()

    # psolve_loop: There was an issue where MPI collective routines for reporting and spike exchange
    # are mixed such that some cpus are blocked waiting to complete reporting while others to
    # finish spike exchange. As a work-around, periodically halt simulation and flush reports
    # Default is 25 ms / cycle
    def _psolve_loop(self, tstop):
        cur_t = round(Nd.t, 2)  # fp innnacuracies could lead to infinitesimal loops
        buffer_t = SimConfig.buffer_time
        for _ in range(math.ceil((tstop - cur_t) / buffer_t)):
            next_flush = min(tstop, cur_t + buffer_t)
            self._pc.psolve(next_flush)
            cur_t = next_flush
        Nd.t = cur_t

    # -
    @mpi_no_errors
    def clear_model(self, avoid_creating_objs=False, avoid_clearing_queues=True):
        """Clears appropriate lists and other stored references.
        For use with intrinsic load balancing. After creating and evaluating the network using
        round robin distribution, we want to clear the cells and synapses in order to have a
        clean slate on which to instantiate the balanced cells.
        """
        logging.info("Clearing model")
        self._pc.gid_clear()
        self._target_manager.clear_simulation_data()

        if not avoid_creating_objs and SimConfig.use_neuron and self._sonatareport_helper:
            self._sonatareport_helper.clear()

        # Reset vars
        self._reset()

        # Clear BBSaveState
        self._bbss.ignore()

        # Shrink ArrayPools holding mechanism's data in NEURON
        pool_shrink()

        # Free event queues in NEURON
        if not avoid_clearing_queues:
            free_event_queues()

        # Garbage collect all Python objects without references
        gc.collect()

        # Finally call malloc_trim to return all the freed pages back to the OS
        trim_memory()
        print_mem_usage()

    # -------------------------------------------------------------------------
    #  output
    # -------------------------------------------------------------------------

    def sonata_spikes(self):
        """Write the spike events that occured on each node into a single output SONATA file."""
        output_root = SimConfig.output_root_path(create=True)
        if hasattr(self._sonatareport_helper, "create_spikefile"):
            # Write spike report for multiple populations if exist
            spike_path = self._run_conf.get("SpikesFile")

            # Get only the spike file name
            file_name = spike_path.split("/")[-1] if spike_path is not None else "out.h5"

            # create a sonata spike file
            self._sonatareport_helper.create_spikefile(output_root, file_name)
            # write spikes per population
            for (population, population_offset), (spikevec, idvec) in zip(
                self._spike_populations, self._spike_vecs
            ):
                extra_args = (
                    (population, population_offset) if population else ("All", population_offset)
                )
                self._sonatareport_helper.add_spikes_population(spikevec, idvec, *extra_args)
            # write all spike populations
            self._sonatareport_helper.write_spike_populations()
            # close the spike file
            self._sonatareport_helper.close_spikefile()
        else:
            # fallback: write spike report with one single population "ALL"
            logging.warning(
                "Writing spike reports with multiple populations is not supported. "
                "If needed, please update to a newer version of neurodamus."
            )
            population = self._target_spec.population or "All"
            extra_args = (population,)
            self._sonatareport_helper.write_spikes(spikevec, idvec, output_root, *extra_args)

    def dump_cell_states(self):
        """Dump the _pr_cell_gid cell state if not already done

        We assume that the parallel context is ready. Thus, This function should
        not be called if coreNeuron is employed and we are not at t=0.0.
        """
        assert SimConfig.use_neuron, "This function can work only with Neuron. Use sim.conf to "
        "instruct coreNeuron to dump a cell state instead."
        if not self._dump_cell_state_gids:
            return
        if self._last_cell_state_dump_t == Nd.t:  # avoid duplicating output
            return

        for i in self._dump_cell_state_gids:
            log_verbose("Dumping info about cell %d", i)

            self._pc.prcellstate(i, f"py_Neuron_t{Nd.t}")

        self._last_cell_state_dump_t = Nd.t

    @staticmethod
    @run_only_rank0
    def coreneuron_cleanup():
        """Clean coreneuron save files after running"""
        data_folder = Path(CoreConfig.datadir)
        logging.info("Deleting intermediate data in %s", data_folder)
        assert data_folder.is_dir(), "Data folder must be a directory"
        if data_folder.is_symlink():
            # in restore, coreneuron data is a symbolic link
            data_folder.unlink()
        else:
            rmtree(data_folder)

        build_path = Path(SimConfig.build_path())
        if build_path.exists():
            shutil.rmtree(build_path)

        sim_conf = Path(CoreConfig.sim_config_file)
        assert not sim_conf.exists()

        report_file = Path(CoreConfig.report_config_file_save)
        assert not report_file.exists()

    def cleanup(self):
        """Have the compute nodes wrap up tasks before exiting."""
        # MemUsage constructor will do MPI communications
        print_mem_usage()

        # Coreneuron runs clear the model before starting
        if not SimConfig.use_coreneuron or SimConfig.simulate_model is False:
            self.clear_model(avoid_creating_objs=True)

        if SimConfig.delete_corenrn_data and not SimConfig.save and not SimConfig.dry_run:
            with timeit(name="Delete corenrn data"):
                self.coreneuron_cleanup()
                MPI.barrier()

    @staticmethod
    @run_only_rank0
    def move_dumpcellstates_to_output_root():
        """Check for .corenrn or .nrn files in the current directory
        and move them to CoreConfig.output_root_path(create=True).
        """
        current_dir = Path(".")
        output_root = Path(SimConfig.output_root_path(create=True))

        # Iterate through files in the current directory
        for file in current_dir.iterdir():
            if file.suffix in {".corenrn", ".nrn", ".nrndat"}:
                shutil.move(str(file), output_root / file.name)
                logging.info("Moved %s to %s", file.name, output_root)


class Neurodamus(Node):
    """A high level interface to Neurodamus"""

    def __init__(self, config_file, auto_init=True, logging_level=None, **user_opts):
        """Creates and initializes a neurodamus run node

        As part of Initiazation it calls:
         * load_targets
         * compute_load_balance
         * Build the circuit (cells, synapses, GJs)
         * Add stimulus & replays
         * Activate reports if requested

        Args:
            config_file: The simulation config recipe file
            logging_level: (int) Redefine the global logging level.
                0 - Only warnings / errors
                1 - Info messages (default)
                2 - Verbose
                3 - Debug messages
            user_opts: Options to Neurodamus overriding the simulation config file
        """
        enable_reports = not user_opts.pop("disable_reports", False)
        if logging_level is not None:
            GlobalConfig.verbosity = logging_level

        Node.__init__(self, config_file, user_opts)
        # Use the run_conf dict to avoid passing it around
        self._run_conf["EnableReports"] = enable_reports
        self._run_conf["AutoInit"] = auto_init

        if SimConfig.dry_run:
            if self._is_ngv_run:
                raise Exception("Dry run not available for ngv circuit")
            self.load_targets()
            self.create_cells()
            self.create_synapses()
            return

        if SimConfig.restore_coreneuron:
            self._coreneuron_restore()
        elif SimConfig.build_model:
            self._instantiate_simulation()

        # Remove .SUCCESS file if exists
        self._success_file = SimConfig.config_file + ".SUCCESS"
        self._remove_file(self._success_file)

    # -
    def _build_single_model(self):
        """Construct the model for a single cycle.

        This process includes:
        - Computing load balance across ranks.
        - Building the circuit by creating cells and applying configurations.
        - Establishing synaptic connections.
        - Enabling replay mechanisms if applicable.
        - Initializing the simulation if 'AutoInit' is enabled.
        """
        log_stage("================ CALCULATING LOAD BALANCE ================")
        load_bal = self.compute_load_balance()
        print_mem_usage()

        log_stage("==================== BUILDING CIRCUIT ====================")
        self.create_cells(load_bal)
        print_mem_usage()

        # Create connections
        self.create_synapses()
        print_mem_usage()

        log_stage("================ INSTANTIATING SIMULATION ================")
        # Apply replay
        self.enable_replay()
        print_mem_usage()

        if self._run_conf["AutoInit"]:
            self.init()

    # -
    def init(self):
        """Explicitly initialize, allowing users to make last changes before simulation"""
        if self._sim_ready:
            logging.warning("Simulation already initialized. Skip second init")
            return

        log_stage("Creating connections in the simulator")
        base_seed = self._run_conf.get("BaseSeed", 0)  # base seed for synapse RNG
        for syn_manager in self._circuits.all_synapse_managers():
            syn_manager.finalize(base_seed)
        print_mem_usage()

        self.enable_stimulus()
        print_mem_usage()
        self.enable_modifications()

        if self._run_conf["EnableReports"]:
            self.enable_reports()
        print_mem_usage()

        self.sim_init()
        assert self._sim_ready, "sim_init should have set this"

    @staticmethod
    def _merge_filesdat(ncycles):
        log_stage("Generating merged CoreNeuron files.dat")
        coreneuron_datadir = CoreConfig.datadir
        cn_entries = []
        for i in range(ncycles):
            log_verbose(f"files_{i}.dat")
            filename = ospath.join(coreneuron_datadir, f"files_{i}.dat")
            with open(filename, encoding="utf-8") as fd:
                first_line = fd.readline()
                nlines = int(fd.readline())
                for _ in range(nlines):
                    line = fd.readline()
                    cn_entries.append(line)

        cnfilename = ospath.join(coreneuron_datadir, "files.dat")
        with open(cnfilename, "w", encoding="utf-8") as cnfile:
            cnfile.write(first_line)
            cnfile.write(str(len(cn_entries)) + "\n")
            cnfile.writelines(cn_entries)

        logging.info(" => %s files merged successfully", ncycles)

    def _coreneuron_restore(self):
        """Restore CoreNEURON simulation state.

        This method sets up the CoreNEURON environment for restoring a simulation:
        - load targets
        - enable replay
        - enable reports (this writes also report.conf)
        - write sim.conf
        - set and link coreneuron_datadir to the old restore one
        """
        log_stage(" =============== CORENEURON RESTORE ===============")
        self.load_targets()
        self.enable_replay()
        if self._run_conf["EnableReports"]:
            self.enable_reports()

        self._coreneuron_write_sim_config(corenrn_restore=True)
        self._setup_coreneuron_datadir_from_restore()

        self._sim_ready = True

    @run_only_rank0
    def _setup_coreneuron_datadir_from_restore(self):
        """Configure the environment for restoring CoreNEURON.

        This involves:
        - setting the coreneuron_datadir
        - writing the sim.conf
        - linking the old coreneuron_datadir to the new one
        (in save_path or output_root)
        """
        self._coreneuron_configure_datadir(
            corenrn_restore=True, coreneuron_direct_mode=SimConfig.coreneuron_direct_mode
        )

        # handle coreneuron_input movements
        src_datadir = Path(SimConfig.coreneuron_datadir_restore_path())
        dst_datadir = Path(SimConfig.coreneuron_datadir_path())
        # Check if source directory exists
        if not src_datadir.exists():
            raise FileNotFoundError(
                f"Coreneuron input directory in `{src_datadir}` does not exist!"
            )

        # If the source exists,
        # remove the destination directory or symlink (if it exists)
        if dst_datadir.exists():
            if dst_datadir.is_symlink():
                # Remove the symlink
                dst_datadir.unlink()
            else:
                # Remove the folder if it's not a symlink
                shutil.rmtree(dst_datadir)

        dst_datadir.symlink_to(src_datadir)

    def compute_n_cycles(self):
        """Determine the number of model-building cycles

        It is based on configuration and system constraints.
        """
        n_cycles = SimConfig.modelbuilding_steps
        # No multi-cycle. Trivial result, this is always possible
        if n_cycles == 1:
            return n_cycles

        target = self._target_manager.get_target(self._target_spec)
        target_name = self._target_spec.name
        max_cell_count = target.max_gid_count_per_population()
        logging.info(
            "Simulation target: %s, Max cell count per population: %d", target_name, max_cell_count
        )

        if SimConfig.use_coreneuron and max_cell_count / n_cycles < MPI.size and max_cell_count > 0:
            # coreneuron with no. ranks >> no. cells
            # need to assign fake gids to artificial cells in empty threads
            # during module building fake gids start from max_gid + 1
            # currently not support engine plugin where target is loaded later
            # We can always have only 1 cycle. coreneuron throws an error if a
            # rank does not have cells during a cycle. There is a way to prevent
            # this for unbalanced multi-populations but if more than one cycle
            # happens on a rank without instantiating cells another error raises.
            # Thus, the number of cycles should be rounded down; on the safe side
            max_num_cycles = int(max_cell_count / MPI.size) or 1
            if n_cycles > max_num_cycles:
                logging.warning(
                    "Your simulation is using multi-cycle without enough cells.\n"
                    "  => Number of cycles has been automatically set to the max: %d",
                    max_num_cycles,
                )
                n_cycles = max_num_cycles
        return n_cycles

    def _build_model(self):
        """Build the model

        Internally it calls _build_single_model, over multiple
        cycles if necessary.

        Note: only relevant for coreNeuron
        """
        self._n_cycles = self.compute_n_cycles()

        # Without multi-cycle, it's a trivial model build.
        # sub_targets is False
        if self._n_cycles == 1:
            self._build_single_model()
            return

        logging.info("MULTI-CYCLE RUN: %s Cycles", self._n_cycles)
        target = self._target_manager.get_target(self._target_spec)
        TimerManager.archive(archive_name="Before Cycle Loop")

        PopulationNodes.freeze_offsets()

        if SimConfig.loadbal_mode != LoadBalanceMode.Memory:
            sub_targets = target.generate_subtargets(self._n_cycles)

        for cycle_i in range(self._n_cycles):
            logging.info("")
            logging.info("-" * 60)
            log_stage(f"==> CYCLE {cycle_i + 1} (OUT OF {self._n_cycles})")
            logging.info("-" * 60)

            self.clear_model()

            if SimConfig.loadbal_mode != LoadBalanceMode.Memory:
                for cur_target in sub_targets[cycle_i]:
                    self._target_manager.register_target(cur_target)
                    pop = next(iter(cur_target.population_names))
                    for circuit in self._sonata_circuits.values():
                        tmp_target_spec = TargetSpec(circuit.CircuitTarget)
                        if tmp_target_spec.population == pop:
                            tmp_target_spec.name = cur_target.name
                            circuit.CircuitTarget = str(tmp_target_spec)

            self._cycle_i = cycle_i
            self._build_single_model()

            # Move generated files aside (to be merged later)
            if MPI.rank == 0:
                base_filesdat = ospath.join(CoreConfig.datadir, "files")
                os.rename(base_filesdat + ".dat", base_filesdat + f"_{cycle_i}.dat")
            # Archive timers for this cycle
            TimerManager.archive(archive_name=f"Cycle Run {cycle_i + 1:d}")

        if MPI.rank == 0:
            self._merge_filesdat(self._n_cycles)

    # -
    def _instantiate_simulation(self):
        """Initialize the simulation

        - load targets
        - check connections
        - build the model
        """
        # Keep the initial RSS for the SHM file transfer calculations
        self._initial_rss = SHMUtil.get_node_rss()
        print_mem_usage()

        self.load_targets()

        # Check connection block configuration and raise warnings for overriding
        # parameters
        SimConfig.check_connections_configure(self._target_manager)

        self._build_model()

    # -
    @timeit(name="finished Run")
    def run(self, cleanup=True):
        """Prepares and launches the simulation according to the loaded config.
        If '--only-build-model' option is set, simulation is skipped.

        Args:
            cleanup (bool): Free up the model and intermediate files [default: true]
                Rationale is: the high-level run() method it's typically for a
                one shot simulation so we should cleanup. If not it can be set to False
        """
        if SimConfig.dry_run:
            log_stage("============= DRY RUN (SKIP SIMULATION) =============")
            self._dry_run_stats.display_total()
            self._dry_run_stats.display_node_suggestions()
            ranks = self._dry_run_stats.get_num_target_ranks(SimConfig.num_target_ranks)
            self._dry_run_stats.collect_all_mpi()
            try:
                self._dry_run_stats.distribute_cells_with_validation(
                    ranks, SimConfig.modelbuilding_steps
                )
            except RuntimeError:
                logging.exception("Dry run failed")
            return

        if not SimConfig.simulate_model:
            self.sim_init()
            log_stage("======== [SKIPPED] SIMULATION (MODEL BUILD ONLY) ========")
        elif not SimConfig.build_model:
            log_stage("============= SIMULATION (SKIP MODEL BUILD) =============")
            # coreneuron needs the report file created
            self._run_coreneuron()
        else:
            log_stage("======================= SIMULATION =======================")
            self.run_all()

        # Create SUCCESS file if the simulation finishes successfully
        self._touch_file(self._success_file)
        logging.info("Finished! Creating .SUCCESS file: '%s'", self._success_file)

        # Save seclamp holding currents for gap junction user corrections
        if (
            gj_target_pop := SimConfig.beta_features.get("gapjunction_target_population")
        ) and SimConfig.beta_features.get("procedure_type") == "find_holding_current":
            gj_manager = self._circuits.get_edge_manager(
                gj_target_pop, gj_target_pop, GapJunctionManager
            )
            gj_manager.save_seclamp()

        self.move_dumpcellstates_to_output_root()

        if cleanup:
            self.cleanup()

    @staticmethod
    @run_only_rank0
    def _remove_file(file_name):
        import contextlib

        with contextlib.suppress(FileNotFoundError):
            os.remove(file_name)

    @staticmethod
    @run_only_rank0
    def _touch_file(file_name):
        with open(file_name, "a", encoding="utf-8"):
            os.utime(file_name, None)<|MERGE_RESOLUTION|>--- conflicted
+++ resolved
@@ -1072,13 +1072,8 @@
         CoreConfig.write_report_config(*core_report_params)
 
     def _report_setup(self, report, rep_conf, target, rep_type):
-<<<<<<< HEAD
         if report is None:
             return
-
-        # TODO: Move to Cell Distributor and avoid inner loop conditions
-=======
->>>>>>> a94aa6f6
         global_manager = self._circuits.global_manager
 
         # Go through the target members, one cell at a time. We give a cell reference
