# Neurodamus
# Copyright 2018 - Blue Brain Project, EPFL
import gc
import glob
import itertools
import logging
import math
import os
import shutil
import subprocess
import typing
from collections import defaultdict
from contextlib import contextmanager
from os import path as ospath
from pathlib import Path

# Internal Plugins
from . import ngv as _ngv
from .cell_distributor import (
    CellDistributor,
    GlobalCellManager,
    LoadBalance,
    LoadBalanceMode,
    VirtualCellPopulation,
)
from .connection_manager import SynapseRuleManager, edge_node_pop_names
from .core import (
    MPI,
    NeurodamusCore as Nd,
    SimulationProgress,
    mpi_no_errors,
    return_neuron_timings,
    run_only_rank0,
)
from .core._engine import EngineBase
from .core._shmutils import SHMUtil
from .core.configuration import (
    CircuitConfig,
    ConfigurationError,
    Feature,
    GlobalConfig,
    SimConfig,
    find_input_file,
    get_debug_cell_gid,
)
from .core.coreneuron_configuration import CompartmentMapping, CoreConfig
from .core.nodeset import PopulationNodes
from .gap_junction import GapJunctionManager
from .io.sonata_config import ConnectionTypes
from .modification_manager import ModificationManager
from .neuromodulation_manager import NeuroModulationManager
from .replay import MissingSpikesPopulationError, SpikeManager
from .report import Report
from .stimulus_manager import StimulusManager
from .target_manager import TargetManager, TargetSpec
from .utils.logging import log_all, log_stage, log_verbose
from .utils.memory import DryRunStats, free_event_queues, pool_shrink, print_mem_usage, trim_memory
from .utils.timeit import TimerManager, timeit


class METypeEngine(EngineBase):
    CellManagerCls = CellDistributor
    InnerConnectivityCls = SynapseRuleManager
    ConnectionTypes = {
        None: SynapseRuleManager,
        ConnectionTypes.Synaptic: SynapseRuleManager,
        ConnectionTypes.GapJunction: GapJunctionManager,
        ConnectionTypes.NeuroModulation: NeuroModulationManager,
    }
    CircuitPrecedence = 0


class CircuitManager:
    """Holds and manages populations and associated nodes and edges

    For backward compat, base population doesnt have a population name (it is '')
    All other nodes must have a name or read from sonata pop name
    As so, Sonata is preferred when using multiple node files
    """

    def __init__(self):
        self.node_managers = {}  # dict {pop_name -> cell_manager}  # nrn pop is None
        self.virtual_node_managers = {}  # same, but for virtual ones (no cells)
        # dict {(src_pop, dst_pop) -> list[synapse_manager]}
        self.edge_managers = defaultdict(list)
        self.alias = {}  # dict {name -> pop_name}
        self.global_manager = GlobalCellManager()
        self.global_target = TargetManager.create_global_target()

    def initialized(self):
        return bool(self.node_managers)

    def register_node_manager(self, cell_manager):
        pop = cell_manager.population_name
        if pop in self.node_managers:
            raise ConfigurationError(f"Already existing node manager for population {pop}")
        self.node_managers[pop] = cell_manager
        self.alias[cell_manager.circuit_name] = pop
        self.global_manager.register_manager(cell_manager)
        if cell_manager.is_initialized():
            self.global_target.append_nodeset(cell_manager.local_nodes)

    def _new_virtual_node_manager(self, circuit):
        """Instantiate a new virtual node manager explicitly."""
        # Only happens with Sonata config files
        import libsonata

        storage = libsonata.NodeStorage(circuit.CellLibraryFile)
        pop_name, _ = circuit.CircuitTarget.split(":")  # Sonata config fills population
        node_size = storage.open_population(pop_name).size
        gid_vec = list(range(1, node_size + 1))
        virtual_cell_manager = VirtualCellPopulation(pop_name, gid_vec)
        self.virtual_node_managers[pop_name] = virtual_cell_manager
        self.global_target.append_nodeset(virtual_cell_manager.local_nodes)
        return virtual_cell_manager

    @staticmethod
    def new_node_manager_bare(circuit: CircuitConfig, target_manager, run_conf, **kwargs):
        engine = circuit.Engine or METypeEngine
        CellManagerCls = engine.CellManagerCls or CellDistributor
        return CellManagerCls(circuit, target_manager, run_conf, **kwargs)

    def new_node_manager(self, circuit, target_manager, run_conf, *, load_balancer=None, **kwargs):
        if circuit.get("PopulationType") == "virtual":
            return self._new_virtual_node_manager(circuit)
        cell_manager = self.new_node_manager_bare(circuit, target_manager, run_conf, **kwargs)
        cell_manager.load_nodes(load_balancer, **kwargs)
        self.register_node_manager(cell_manager)
        return cell_manager

    def get_node_manager(self, name):
        name = self.alias.get(name, name)
        return self.node_managers.get(name)

    def has_population(self, pop_name):
        return pop_name in self.node_managers

    def unalias_pop_keys(self, source, destination):
        """Un-alias population names"""
        return self.alias.get(source, source), self.alias.get(destination, destination)

    def get_edge_managers(self, source, destination):
        edge_pop_keys = self.unalias_pop_keys(source, destination)
        return self.edge_managers.get(edge_pop_keys) or []

    def get_edge_manager(self, source, destination, conn_type=SynapseRuleManager):
        managers = [
            manager
            for manager in self.get_edge_managers(source, destination)
            if isinstance(manager, conn_type)
        ]
        return managers[0] if managers else None

    def get_create_edge_manager(
        self, conn_type, source, destination, src_target, manager_args=(), **kw
    ):
        source, destination = self.unalias_pop_keys(source, destination)
        manager = self.get_edge_manager(source, destination, conn_type)
        if manager:
            return manager

        if not self.has_population(destination):
            # This is likely an error, except...
            if not src_target.population and self.has_population(""):
                logging.warning(
                    "Sonata Edges target population %s was not found. "
                    "Since base population is unknown, assuming that's the target.\n"
                    "To silence this warning please switch to Sonata nodes or specify "
                    "the base population by prefixing CircuitTarget with pop_name:",
                    destination,
                )
                self.alias[destination] = ""
                destination = ""
                source = self.alias.get(source)  # refresh unaliasing
            else:
                raise ConfigurationError("Can't find projection Node population: " + destination)

        src_manager = self.node_managers.get(source) or self.virtual_node_managers.get(source)
        if src_manager is None:  # src manager may not exist -> virtual
            log_verbose("No known population %s. Creating Virtual src for projection", source)
            if conn_type not in {SynapseRuleManager, _ngv.GlioVascularManager}:
                raise ConfigurationError("Custom connections require instantiated source nodes")
            src_manager = VirtualCellPopulation(source, None, src_target.name)

        target_cell_manager = kw["cell_manager"] = self.node_managers[destination]
        kw["src_cell_manager"] = src_manager
        manager = conn_type(*manager_args, **kw)
        self.edge_managers[source, destination].append(manager)
        target_cell_manager.register_connection_manager(manager)
        return manager

    def all_node_managers(self):
        return self.node_managers.values()

    def all_synapse_managers(self):
        return itertools.chain.from_iterable(self.edge_managers.values())

    @property
    def base_cell_manager(self):
        return self.get_node_manager(None)

    @run_only_rank0
    def write_population_offsets(self, pop_offsets, alias_pop, virtual_pop_offsets):
        """Write population_offsets where appropriate

        It is needed as output and in save/restore replay
        format population name::gid offset::population alias
        The virtual population offset is also written for synapse replay in restore.
        The data comes from outside because pop_offsets are not initialized
        in a restore scenario.
        """
        # populations_offset is necessary for restore replay. We add it to save_path
        save_path = SimConfig.populations_offset_save_path(create=True)
        with open(save_path, "w") as f:
            f.writelines(
                "{}::{}::{}\n".format(pop or " ", pop_offsets[pop], alias or " ")
                for alias, pop in alias_pop.items()
            )
            f.writelines(
                "{}::{}::{}\n".format(pop, offset, "virtual")
                for pop, offset in virtual_pop_offsets.items()
            )

        # add a file in output too as it may be needed as simple output
        output_path = SimConfig.populations_offset_output_path(create=True)
        if output_path != save_path:
            shutil.copy(save_path, output_path)

    def get_population_offsets(self):
        pop_offsets = {
            pop_name: node_manager.local_nodes.offset
            for pop_name, node_manager in self.node_managers.items()
        }
        alias_pop = dict(self.alias)
        return pop_offsets, alias_pop

    def get_virtual_population_offsets(self):
        pop_offsets = {
            pop_name: node_manager.local_nodes.offset
            for pop_name, node_manager in self.virtual_node_managers.items()
        }
        return pop_offsets

    @classmethod
    def read_population_offsets(cls, file_path=None):
        """Read population offsets from populations_offset.dat"""
        pop_offsets = {}
        alias_pop = {}
        virtual_pop_offsets = {}
        with open(file_path or SimConfig.populations_offset_restore_path()) as f:
            for line in f:
                pop, offset, alias = line.strip().split("::")
                pop = pop or None
                alias = alias or None
                if alias == "virtual":
                    virtual_pop_offsets[pop] = int(offset)
                else:
                    pop_offsets[pop] = int(offset)
                    alias_pop[alias] = pop

        return pop_offsets, alias_pop, virtual_pop_offsets

    def __del__(self):
        """De-init. Edge managers must be destructed first"""
        del self.edge_managers
        del self.virtual_node_managers
        del self.node_managers


class Node:
    """The Node class is the main entity for a distributed Neurodamus execution.

    Note that this concept of a "Node" differs from both an MPI node, which
    refers to a process in a parallel computing environment, and a node in the
    circuit graph, which represents an individual element or component within
    the simulation's neural network.

    It serves as the orchestrator for the entire simulation, managing the
    parallel execution of the model and distributing the cells across different
    computational ranks. As the primary control structure, Node is responsible
    for coordinating various components involved in the simulation.

    Internally, the Node class instantiates and manages parallel structures,
    dividing the simulation workload among multiple ranks. With the introduction
    of the concept of multiple populations (also known as multi-circuit), the
    Node class takes partial responsibility for handling this logic, aided by
    the :class:`neurodamus.node.CircuitManager` class (accessible via the
    `circuits` property), which manages the different node and edge managers.

    While many lower-level details of the Node's functionality are encapsulated
    within dedicated helper classes, the Node class still exposes an API that
    allows advanced users to control and inspect almost every major step of the
    simulation. For a standard run, users are encouraged to use the higher-level
    `Neurodamus` class instead, which simplifies some of the complexities
    handled by Node.

    The Node class exposes the following public properties:

    - `circuits`: is a :class:`neurodamus.node.CircuitManager` object,
      responsible for managing multiple node and edge managers within the
      simulation.
    - `target_manager`: is a :class:`neurodamus.target_manager.TargetManager`
      object, responsible for managing the targets in the simulation.
    - `stimulus_manager`: is a
      :class:`neurodamus.stimulus_manager.StimulusManager` object, responsible
      for interpreting and instantiating stimulus events.
    - `elec_manager`: The electrode manager, which controls the interaction with
      simulation electrodes.
    - `reports`: A list of Neurodamus Report `hoc` objects, used to generate
      simulation reports.

    Note that, while the Node object owns and manages most of the top-level
    objects in the simulation, the management of cell and synapse objects has
    been delegated to the `Circuits` class, as these are now handled at a lower
    level.

    Technical note:

    - The properties exposed by Node are read-only, with most internal
      attributes being prefixed with an underscore (`_`). Notable internal
      attributes include:

      - `self._base_circuit`: The main circuit object used by the Node.
      - `self._extra_circuits`: Additional circuits managed by the Node.

    These details make the Node class versatile and powerful for advanced users
    who need more granular control over the simulation process.
    """

    _default_population = "All"
    """The default population name for e.g. Reports."""

    def __init__(self, config_file, options=None):
        """Creates a neurodamus executor
        Args:
            config_file: A Sonata config file
            options: A dictionary of run options typically coming from cmd line
        """
        assert isinstance(config_file, str), "`config_file` should be a string"
        assert config_file, "`config_file` cannot be empty"

        if config_file.endswith("BlueConfig"):
            raise ConfigurationError(
                "Legacy format BlueConfig is not supported, please migrate to SONATA config"
            )
        import libsonata

        conf = libsonata.SimulationConfig.from_file(config_file)
        Nd.init(log_filename=conf.output.log_file)

        # This is global initialization, happening once, regardless of number of
        # cycles
        log_stage("Setting up Neurodamus configuration")
        self._pc = Nd.pc
        self._spike_vecs = []
        self._spike_populations = []
        Nd.execute("cvode = new CVode()")
        SimConfig.init(config_file, options)

        if SimConfig.use_coreneuron:
            # Instantiate the CoreNEURON artificial cell object which is used to fill up
            # the empty ranks. This need to be done before the circuit is
            # finitialized
            CoreConfig.instantiate_artificial_cell()

        self._run_conf = SimConfig.run_conf
        self._target_manager = TargetManager(self._run_conf)
        self._target_spec = TargetSpec(self._run_conf.get("CircuitTarget"))
        if SimConfig.use_neuron or SimConfig.coreneuron_direct_mode:
            self._sonatareport_helper = Nd.SonataReportHelper(Nd.dt, True)
        self._base_circuit: CircuitConfig = SimConfig.base_circuit

        self._extra_circuits = SimConfig.extra_circuits
        self._pr_cell_gid = get_debug_cell_gid(options)
        self._core_replay_file = ""
        self._is_ngv_run = any(
            c.Engine.__name__ == "NGVEngine" for c in self._extra_circuits.values() if c.Engine
        )
        self._initial_rss = 0
        self._cycle_i = 0
        self._n_cycles = 1
        self._shm_enabled = False
        self._dry_run_stats = None

        self._reset()

    def _reset(self):
        """Resets internal state for a new simulation cycle.

        Ensures `_run_conf` is a valid dictionary, initializes core attributes,
        and registers global targets and cell managers.

        Note: remember to call Nd.init(...) before to ensure/load neurodamus mods
        """
        if not self._run_conf or not isinstance(self._run_conf, dict):
            raise ValueError("Invalid `_run_conf`: Must be a dictionary for multi-cycle runs.")

        # Init unconditionally
        self._circuits = CircuitManager()
        self._stim_list = None
        self._report_list = None
        self._stim_manager = None
        self._sim_ready = False
        self._cell_state_dump_t = None
        self._bbss = Nd.BBSaveState()

        # Register the global target and cell manager
        self._target_manager.register_target(self._circuits.global_target)
        self._target_manager.register_cell_manager(self._circuits.global_manager)

    # public 'read-only' properties - object modification on user responsibility
    circuits = property(lambda self: self._circuits)
    target_manager = property(lambda self: self._target_manager)
    stim_manager = property(lambda self: self._stim_manager)
    stims = property(lambda self: self._stim_list)
    reports = property(lambda self: self._report_list)

    def all_circuits(self, exclude_disabled=True):
        if not exclude_disabled or self._base_circuit.CircuitPath:
            yield self._base_circuit
        yield from self._extra_circuits.values()

    # -
    def load_targets(self):
        """Initialize targets. Nodesets are loaded on demand."""
        # If a base population is specified register it before targets to create
        # on demand
        base_population = self._run_conf.get("BasePopulation")
        if base_population:
            logging.info("Default population selected: %s", base_population)
            PopulationNodes.create_pop(base_population, is_base_pop=True)

        for circuit in self.all_circuits():
            log_verbose("Loading targets for circuit %s", circuit.name or "(default)")
            self._target_manager.load_targets(circuit)

    # -
    @mpi_no_errors
    @timeit(name="Compute LB")
    def compute_load_balance(self):
        """In case the user requested load-balance this function instantiates a
        CellDistributor to split cells and balance those pieces across the available CPUs.
        """
        log_stage("Computing Load Balance")
        circuit = self._base_circuit
        for name, circuit in self._extra_circuits.items():
            if circuit.get("PopulationType") != "virtual":
                logging.info("Activating experimental LB for Sonata circuit '%s'", name)
                break
        if circuit.get("PopulationType") == "virtual":
            logging.warning(
                "Cannot calculate the load balance because only virtual populations were found"
            )
            return None

        if not circuit.CircuitPath:
            logging.info(" => No circuit for Load Balancing. Skipping... ")
            return None

        _ = PopulationNodes.offset_freezer()  # Dont offset while in loadbal

        # Info about the cells to be distributed
        target_spec = TargetSpec(circuit.CircuitTarget)
        target = self.target_manager.get_target(target_spec)

        # Check / set load balance mode
        lb_mode = LoadBalance.select_lb_mode(SimConfig, self._run_conf, target)
        if lb_mode == LoadBalanceMode.RoundRobin:
            return None
        if lb_mode == LoadBalanceMode.Memory:
            logging.info("Load Balancing ENABLED. Mode: Memory")
            filename = f"allocation_r{MPI.size}_c{SimConfig.modelbuilding_steps}.pkl.gz"

            file_exists = ospath.exists(filename)
            MPI.barrier()

            self._dry_run_stats = DryRunStats()
            if file_exists:
                alloc = self._dry_run_stats.import_allocation_stats(filename, self._cycle_i)
            else:
                logging.warning("Allocation file not found. Generating on-the-fly.")
                self._dry_run_stats.try_import_cell_memory_usage()
                cell_distributor = CellDistributor(circuit, self._target_manager, self._run_conf)
                cell_distributor.load_nodes(
                    None,
                    loader_opts={
                        "load_mode": "load_nodes_metype",
                        "dry_run_stats": self._dry_run_stats,
                    },
                )
                alloc, _, _ = self._dry_run_stats.distribute_cells_with_validation(
                    MPI.size,
                    SimConfig.modelbuilding_steps,
                    DryRunStats._MEMORY_USAGE_PER_METYPE_FILENAME,
                )
            for pop, ranks in alloc.items():
                for rank, gids in ranks.items():
                    logging.debug(f"Population: {pop}, Rank: {rank}, Number of GIDs: {len(gids)}")
            return alloc

        # Build load balancer as per requested options
        data_src = circuit.CircuitPath
        pop = target_spec.population
        load_balancer = LoadBalance(lb_mode, data_src, pop, self._target_manager)

        if load_balancer.valid_load_distribution(target_spec):
            logging.info("Load Balancing done.")
            return load_balancer

        logging.info("Could not reuse load balance data. Doing a Full Load-Balance")
        cell_dist = self._circuits.new_node_manager(circuit, self._target_manager, self._run_conf)
        with load_balancer.generate_load_balance(target_spec, cell_dist):
            # Instantiate a basic circuit to evaluate complexities
            cell_dist.finalize()
            self._circuits.global_manager.finalize()
            SimConfig.update_connection_blocks(self._circuits.alias)
            target_manager = self._target_manager
            self._create_synapse_manager(SynapseRuleManager, self._base_circuit, target_manager)

        # reset since we instantiated with RR distribution
        Nd.t = 0.0  # Reset time
        self.clear_model()

        return load_balancer

    # -
    @mpi_no_errors
    @timeit(name="Cell creation")
    def create_cells(self, load_balance=None):
        """Instantiate and distributes the cells of the network.
        Any targets will be updated to know which cells are local to the cpu.
        """
        if SimConfig.dry_run:
            logging.info("Memory usage after inizialization:")
            print_mem_usage()
            self._dry_run_stats = DryRunStats()
            self._dry_run_stats.try_import_cell_memory_usage()
            loader_opts = {"dry_run_stats": self._dry_run_stats}
        else:
            loader_opts = {}

        loader_opts["cycle_i"] = self._cycle_i

        # Check dynamic attributes required before loading cells
        SimConfig.check_cell_requirements(self.target_manager)

        log_stage("LOADING NODES")
        config = SimConfig.cli_options
        if not load_balance:
            logging.info("Load-balance object not present. Continuing Round-Robin...")
        # Always create a cell_distributor even if engine is disabled.
        # Fake CoreNeuron cells are created in it
        cell_distributor = CellDistributor(self._base_circuit, self._target_manager, self._run_conf)
        cell_distributor.load_nodes(load_balance, loader_opts=loader_opts)  # no-op if disabled
        self._circuits.register_node_manager(cell_distributor)

        # SUPPORT for extra/custom Circuits
        for name, circuit in self._extra_circuits.items():
            log_stage("Circuit %s", name)
            if config.restrict_node_populations and name not in config.restrict_node_populations:
                logging.warning("Skipped node population (restrict_node_populations)")
                continue
            self._circuits.new_node_manager(
                circuit,
                self._target_manager,
                self._run_conf,
                load_balancer=load_balance,
                loader_opts=loader_opts,
            )

        lfp_weights_file = self._run_conf.get("LFPWeightsPath")
        if lfp_weights_file:
            if SimConfig.use_coreneuron:
                lfp_manager = self._circuits.global_manager._lfp_manager
                cell_managers = self._circuits.global_manager._cell_managers
                population_list = [
                    manager.population_name
                    for manager in cell_managers
                    if manager.population_name is not None
                ]
                lfp_manager.load_lfp_config(lfp_weights_file, population_list)
            else:
                logging.warning("Online LFP supported only with CoreNEURON.")

        PopulationNodes.freeze_offsets()  # Dont offset further, could change gids

        # Let the cell managers have any final say in the cell objects
        log_stage("FINALIZING CIRCUIT CELLS")

        for cell_manager in self._circuits.all_node_managers():
            log_stage("Circuit %s", cell_manager.circuit_name or "(default)")
            if SimConfig.dry_run:
                cell_manager.finalize(dry_run_stats_obj=self._dry_run_stats)
            else:
                cell_manager.finalize()

        if SimConfig.dry_run:
            self._dry_run_stats.collect_all_mpi()
            self._dry_run_stats.export_cell_memory_usage()
            self._dry_run_stats.estimate_cell_memory()

        # Final bits after we have all cell managers
        self._circuits.global_manager.finalize()
        SimConfig.update_connection_blocks(self._circuits.alias)

    # -
    @mpi_no_errors
    @timeit(name="Synapse creation")
    def create_synapses(self):
        """Create synapses among the cells, handling connections that appear in the config file"""
        log_stage("LOADING CIRCUIT CONNECTIVITY")
        target_manager = self._target_manager
        manager_kwa = {
            "load_offsets": self._is_ngv_run,
            "dry_run_stats": self._dry_run_stats,
        }

        if circuit := self._base_circuit:
            self._create_synapse_manager(SynapseRuleManager, circuit, target_manager, **manager_kwa)

        for circuit in self._extra_circuits.values():
            Engine = circuit.Engine or METypeEngine
            SynManagerCls = Engine.InnerConnectivityCls
            self._create_synapse_manager(SynManagerCls, circuit, target_manager, **manager_kwa)

        MPI.check_no_errors()
        log_stage("Handling projections...")
        for pname, projection in SimConfig.projections.items():
            self._load_projections(pname, projection, **manager_kwa)

        if SimConfig.dry_run:
            self.syn_total_memory = self._dry_run_stats.collect_display_syn_counts()
            return

        log_stage("Configuring connections...")
        for conn_conf in SimConfig.connections.values():
            self._process_connection_configure(conn_conf)

        logging.info("Done, but waiting for all ranks")

    def _create_synapse_manager(self, ctype, conf, *args, **kwargs):
        """Create a synapse manager for intra-circuit connectivity"""
        log_stage("Circuit %s", conf.name or "(default)")
        if not conf.get("nrnPath"):
            logging.info(" => No connectivity set as internal. See projections")
            return

        if SimConfig.cli_options.restrict_connectivity >= 2:
            logging.warning("Skipped connectivity (restrict_connectivity)")
            return

        c_target = TargetSpec(conf.get("CircuitTarget"))
        if c_target.population is None:
            c_target.population = self._circuits.alias.get(conf.name)

        edge_file, *pop = conf.get("nrnPath").split(":")
        edge_pop = pop[0] if pop else None
        if not os.path.isabs(edge_file):
            edge_file = find_input_file(edge_file)
        src, dst = edge_node_pop_names(edge_file, edge_pop)

        logging.info("Processing edge file %s, pop: %s", edge_file, edge_pop)

        if src and dst and src != dst:
            raise ConfigurationError("Inner connectivity with different populations")

        dst = self.circuits.alias.get(dst, dst)
        if dst not in SimConfig.cli_options.restrict_node_populations:
            logging.warning("Skipped connectivity (restrict_node_populations)")
            return

        manager = self._circuits.get_create_edge_manager(
            ctype, src, dst, c_target, (conf, *args), **kwargs
        )
        self._load_connections(conf, manager)  # load internal connections right away

    def _process_connection_configure(self, conn_conf):
        source_t = TargetSpec(conn_conf["Source"])
        dest_t = TargetSpec(conn_conf["Destination"])
        source_t.population, dest_t.population = self._circuits.unalias_pop_keys(
            source_t.population, dest_t.population
        )
        src_target = self.target_manager.get_target(source_t)
        dst_target = self.target_manager.get_target(dest_t)
        # Loop over population pairs
        for src_pop in src_target.population_names:
            for dst_pop in dst_target.population_names:
                # Loop over all managers having connections between the populations
                for conn_manager in self._circuits.get_edge_managers(src_pop, dst_pop):
                    logging.debug("Using connection manager: %s", conn_manager)
                    conn_manager.configure_connections(conn_conf)

    # -
    def _load_connections(self, circuit_conf, conn_manager):
        if conn_manager.is_file_open:  # Base connectivity
            conn_manager.create_connections()

    # -
    @mpi_no_errors
    def _load_projections(self, pname, projection, **kw):
        """Check for Projection blocks"""
        target_manager = self._target_manager
        # None, GapJunctions, NeuroGlial, NeuroModulation...
        ptype = projection.get("Type")
        ptype_cls = EngineBase.connection_types.get(ptype)
        source_t = TargetSpec(projection.get("Source"))
        dest_t = TargetSpec(projection.get("Destination"))

        if SimConfig.cli_options.restrict_connectivity >= 1:
            logging.warning("Skipped projections %s->%s (restrict_connectivity)", source_t, dest_t)
            return

        if not ptype_cls:
            raise RuntimeError(f"No Engine to handle connectivity of type '{ptype}'")

        ppath, *pop_name = projection["Path"].split(":")
        edge_pop_name = pop_name[0] if pop_name else None
        if not os.path.exists(ppath):
            ppath = self._find_projection_file(ppath)

        logging.info("Processing Edge file: %s", ppath)

        # Update the target spec with the actual populations
        src_pop, dst_pop = edge_node_pop_names(
            ppath, edge_pop_name, source_t.population, dest_t.population
        )
        source_t.population, dest_t.population = self._circuits.unalias_pop_keys(src_pop, dst_pop)
        src_target = self.target_manager.get_target(source_t)
        dst_target = self.target_manager.get_target(dest_t)

        # If the src_pop is not a known node population, allow creating a Virtual one
        src_populations = src_target.population_names or [source_t.population]

        for src_pop in src_populations:
            for dst_pop in dst_target.population_names:
                logging.info(" * %s (Type: %s, Src: %s, Dst: %s)", pname, ptype, src_pop, dst_pop)
                conn_manager = self._circuits.get_create_edge_manager(
                    ptype_cls,
                    src_pop,
                    dst_pop,
                    source_t,
                    (projection, target_manager),
                    **kw,  # args to ptype_cls if creating
                )
                logging.debug("Using connection manager: %s", conn_manager)
                proj_source = ":".join([ppath, *pop_name])
                conn_manager.open_edge_location(proj_source, projection, src_name=src_pop)
                conn_manager.create_connections(source_t.name, dest_t.name)

    # -
    def _find_projection_file(self, proj_path):
        """Determine the full path to a projection.
        The "Path" might specify the filename. If not, it will attempt the old 'proj_nrn.h5'
        """
        return self._find_config_file(
            proj_path, ("ProjectionPath", "CircuitPath"), alt_filename="proj_nrn.h5"
        )

    def _find_config_file(self, filepath, path_conf_entries=(), alt_filename=None):
        search_paths = [
            self._run_conf[path_key]
            for path_key in path_conf_entries
            if self._run_conf.get(path_key)
        ]
        return find_input_file(filepath, search_paths, alt_filename)

    # -
    @mpi_no_errors
    @timeit(name="Enable Stimulus")
    def enable_stimulus(self):
        """Iterate over any stimuli/stim injects defined in the config file given to the simulation
        and instantiate them.
        This iterates over the injects, getting the stim/target combinations
        and passes the raw text in field/value pairs to a StimulusManager object to interpret the
        text and instantiate an actual stimulus object.
        """
        if Feature.Stimulus not in SimConfig.cli_options.restrict_features:
            logging.warning("Skipped Stimulus (restrict_features)")
            return

        log_stage("Stimulus Apply.")

        # for each stimulus defined in the config file, request the stimmanager to
        # instantiate
        self._stim_manager = StimulusManager(self._target_manager)

        # build a dictionary of stims for faster lookup : useful when applying 10k+ stims
        # while we are at it, check if any stims are using extracellular
        has_extra_cellular = False
        stim_dict = {}
        for stim_name, stim in SimConfig.stimuli.items():
            if stim_name in stim_dict:
                raise ConfigurationError("Stimulus declared more than once: %s", stim_name)
            stim_dict[stim_name] = stim
            if stim.get("Mode") == "Extracellular":
                has_extra_cellular = True

        # Treat extracellular stimuli
        if has_extra_cellular:
            self._stim_manager.interpret_extracellulars(SimConfig.injects, SimConfig.stimuli)

        logging.info("Instantiating Stimulus Injects:")

        for name, inject in SimConfig.injects.items():
            target_spec = (
                TargetSpec(inject.get("Target"))
                if isinstance(inject.get("Target"), str)
                else TargetSpec(inject.get("Target").s)
            )
            stim_name = (
                inject.get("Stimulus")
                if isinstance(inject.get("Stimulus"), str)
                else inject.get("Stimulus").s
            )
            stim = stim_dict.get(stim_name)
            if stim is None:
                raise ConfigurationError(
                    "Stimulus Inject %s uses non-existing Stim %s", name, stim_name
                )

            stim_pattern = stim["Pattern"]
            if stim_pattern == "SynapseReplay":
                continue  # Handled by enable_replay

            logging.info(
                " * [STIM] %s: %s (%s) -> %s",
                name,
                stim_name,
                stim_pattern,
                target_spec,
            )
            self._stim_manager.interpret(target_spec, stim)

    # -
    @mpi_no_errors
    def enable_replay(self):
        """Activate replay according to config file. Call before connManager.finalize"""
        if Feature.Replay not in SimConfig.cli_options.restrict_features:
            logging.warning("Skipped Replay (restrict_features)")
            return

        log_stage("Handling Replay")

        if SimConfig.use_coreneuron and bool(self._core_replay_file):
            logging.info(" -> [REPLAY] Reusing stim file from previous cycle")
            return

        replay_dict = {}
        for stim_name, stim in SimConfig.stimuli.items():
            pattern = (
                stim.get("Pattern")
                if isinstance(stim.get("Pattern"), str)
                else stim.get("Pattern").s
            )
            if pattern == "SynapseReplay":
                replay_dict[stim_name] = stim

        for name, inject in SimConfig.injects.items():
            target = inject["Target"]
            source = inject.get("Source")
            stim_name = inject["Stimulus"]
            connectivity_type = inject.get("Type")
            stim = replay_dict.get(stim_name)
            if stim is None:  # It's a non-replay inject. Injects are checked in enable_stimulus
                continue

            # Since saveUpdate merge there are two delay concepts:
            #  - shift: times are shifted (previous delay)
            #  - delay: Spike replays are suppressed until a certain time
            tshift = Nd.t if stim.get("Timing") == "Relative" else 0.0
            delay = stim.get("Delay", 0.0)
            logging.info(
                " * [SYN REPLAY] %s (%s -> %s, time shift: %d, delay: %d)",
                name,
                stim_name,
                target,
                tshift,
                delay,
            )
            self._enable_replay(source, target, stim, tshift, delay, connectivity_type)

    # -
    def _enable_replay(
        self, source, target, stim_conf, tshift=0.0, delay=0.0, connectivity_type=None
    ):
        spike_filepath = find_input_file(stim_conf["SpikeFile"])
        ptype_cls = EngineBase.connection_types.get(connectivity_type)
        src_target = self.target_manager.get_target(source)
        dst_target = self.target_manager.get_target(target)

        if SimConfig.restore_coreneuron:
            pop_offsets, alias_pop, _virtual_pop_offsets = CircuitManager.read_population_offsets()

        for src_pop in src_target.population_names:
            try:
                log_verbose("Loading replay spikes for population '%s'", src_pop)
                spike_manager = SpikeManager(spike_filepath, tshift, src_pop)  # Disposable
            except MissingSpikesPopulationError:
                logging.info("  > No replay for src population: '%s'", src_pop)
                continue

            for dst_pop in dst_target.population_names:
                src_pop_str, dst_pop_str = src_pop or "(base)", dst_pop or "(base)"

                if SimConfig.restore_coreneuron:  # Node and Edges managers not initialized
                    src_pop_offset = (
                        pop_offsets[src_pop]
                        if src_pop in pop_offsets
                        else pop_offsets[alias_pop[src_pop]]
                    )
                else:
                    conn_manager = self._circuits.get_edge_manager(src_pop, dst_pop, ptype_cls)
                    if not conn_manager and SimConfig.cli_options.restrict_connectivity >= 1:
                        continue
                    assert conn_manager, f"Missing edge manager for {src_pop_str} -> {dst_pop_str}"
                    src_pop_offset = conn_manager.src_pop_offset

                logging.info(
                    "=> Population pathway %s -> %s. Source offset: %d",
                    src_pop_str,
                    dst_pop_str,
                    src_pop_offset,
                )
                conn_manager.replay(spike_manager, source, target, delay)

    # -
    @mpi_no_errors
    @timeit(name="Enable Modifications")
    def enable_modifications(self):
        """Iterate over any Modification blocks read from the config file and apply them to the
        network. The steps needed are more complex than NeuronConfigures, so the user should not be
        expected to write the hoc directly, but rather access a library of already available mods.
        """
        # mod_mananger gets destroyed when function returns (not required)
        # mod_manager = Nd.ModificationManager(self._target_manager.hoc)
        log_stage("Enabling modifications...")

        mod_manager = ModificationManager(self._target_manager)
        for name, mod_info in SimConfig.modifications.items():
            target_spec = TargetSpec(mod_info["Target"])
            logging.info(" * [MOD] %s: %s -> %s", name, mod_info["Type"], target_spec)
            mod_manager.interpret(target_spec, mod_info)

    # Reporting
    class ReportParams(typing.NamedTuple):
        name: str
        rep_type: str
        report_on: str
        unit: str
        format: str
        dt: float
        start: float
        end: float
        output_dir: str
        scaling: str

    def write_and_get_population_offsets(self) -> tuple[dict, dict, dict]:
        """Retrieve population offsets from the circuit or restore them,
        write the offsets, and return them.

        Returns:
            tuple[dict, dict, dict]:
                - pop_offsets: Mapping of population names to GID offsets.
                - alias_pop: Mapping of population aliases to population names.
                - virtual_pop_offsets: Mapping of virtual population names to offsets.
        """
        if self._circuits.initialized():
            pop_offsets, alias_pop = self._circuits.get_population_offsets()
            virtual_pop_offsets = self._circuits.get_virtual_population_offsets()
        else:
            # restore way
            pop_offsets, alias_pop, virtual_pop_offsets = CircuitManager.read_population_offsets()

        self._circuits.write_population_offsets(
            pop_offsets, alias_pop, virtual_pop_offsets=virtual_pop_offsets
        )
        return pop_offsets, alias_pop, virtual_pop_offsets

    # @mpi_no_errors - not required since theres a call inside before make_comm()
    @timeit(name="Enable Reports")
    def enable_reports(self):
        """Iterate over reports defined in the config file and instantiate them."""
        log_stage("Reports Enabling")

        n_errors = 0
        # filter: only the enabled ones
        reports_conf = {name: conf for name, conf in SimConfig.reports.items() if conf["Enabled"]}
        self._report_list = []

        pop_offsets, alias_pop, _virtual_pop_offsets = self.write_and_get_population_offsets()
        pop_offsets_alias = pop_offsets, alias_pop

        if SimConfig.use_coreneuron:
            if SimConfig.restore_coreneuron:
                # we copy it first. We will proceed to modify
                # it in _coreneuron_write_report_config later
                shutil.copy(
                    CoreConfig.report_config_file_restore, CoreConfig.report_config_file_save
                )
            else:
                CoreConfig.write_report_count(len(reports_conf))

        # necessary for restore: we need to update the various reports tend
        # we can do it in one go later
        substitutions = {}
        for rep_name, rep_conf in reports_conf.items():
            target_spec = TargetSpec(rep_conf["Target"])
            target = self._target_manager.get_target(target_spec)

            # Build final config. On errors log, stop only after all reports processed
            rep_params = self._report_build_params(rep_name, rep_conf)
            if rep_params is None:
                n_errors += 1
                continue

            if SimConfig.restore_coreneuron:
                substitutions[rep_params.name, target_spec.name] = rep_params.end
                continue  # we dont even need to initialize reports

            if SimConfig.use_coreneuron:
                self._coreneuron_write_report_config(rep_conf, target, rep_params)

            has_gids = len(self._circuits.global_manager.get_final_gids()) > 0
            report = Report(*rep_params, SimConfig.use_coreneuron) if has_gids else None

            # With coreneuron direct mode, enable fast membrane current calculation
            # for i_membrane
            if (
                SimConfig.coreneuron_direct_mode and "i_membrane" in rep_params.report_on
            ) or rep_params.rep_type == "lfp":
                Nd.cvode.use_fast_imem(1)

            if not SimConfig.use_coreneuron or rep_params.rep_type == "Synapse":
                try:
                    self._report_setup(report, rep_conf, target, rep_params.rep_type)
                except Exception:
                    logging.exception("Error setting up report '%s'", rep_name)
                    n_errors += 1
                    continue

            # Custom reporting. TODO: Move `_report_setup` to cellManager.enable_report
            target_population = target_spec.population or self._target_spec.population
            cell_manager = self._circuits.get_node_manager(target_population)
            cell_manager.enable_report(report, target, SimConfig.use_coreneuron)

            self._report_list.append(report)

        if SimConfig.restore_coreneuron:
            CoreConfig.update_report_config(substitutions)

        if n_errors > 0:
            msg = f"{n_errors} reporting errors detected. Terminating"
            raise Exception(msg)

        MPI.check_no_errors()

        if not SimConfig.restore_coreneuron:
            self._reports_init(pop_offsets_alias)

    def _report_build_params(self, rep_name, rep_conf):
        sim_end = self._run_conf["Duration"]
        rep_type = rep_conf["Type"]
        start_time = rep_conf["StartTime"]
        end_time = rep_conf.get("EndTime", sim_end)
        rep_dt = rep_conf["Dt"]
        rep_format = rep_conf["Format"]

        lfp_disabled = not self._circuits.global_manager._lfp_manager._lfp_file
        if rep_type == "lfp" and lfp_disabled:
            logging.error(
                "LFP reports are disabled. Electrodes file might be missing"
                " or simulator is not set to CoreNEURON"
            )
            return None
        logging.info(
            " * %s (Type: %s, Target: %s, Dt: %f)",
            rep_name,
            rep_type,
            rep_conf["Target"],
            rep_dt,
        )

        if Nd.t > 0:
            start_time += Nd.t
            end_time += Nd.t
        end_time = min(end_time, sim_end)
        if start_time > end_time:
            if MPI.rank == 0:
                logging.error("Report/Sim End-time (%s) before Start (%g).", end_time, start_time)
            return None

        if rep_dt < Nd.dt:
            if MPI.rank == 0:
                logging.error("Invalid report dt %f < %f simulation dt", rep_dt, Nd.dt)
            return None

        rep_target = TargetSpec(rep_conf["Target"])
        population_name = (
            rep_target.population or self._target_spec.population or self._default_population
        )
        log_verbose("Report on Population: %s, Target: %s", population_name, rep_target.name)

        report_on = rep_conf["ReportOn"]
        return self.ReportParams(
            os.path.basename(rep_conf.get("FileName", rep_name)),
            rep_type,  # rep type is case sensitive !!
            report_on,
            rep_conf["Unit"],
            rep_format,
            rep_dt,
            start_time,
            end_time,
            SimConfig.output_root,
            rep_conf.get("Scaling"),
        )

    @run_only_rank0
    def _coreneuron_write_report_config(self, rep_conf, target, rep_params):
        """Configures CoreNEURON reporting based on provided configuration and parameters.

        If restoring, updates the stop time without changes. Otherwise, computes the target type
        and writes the report configuration to CoreConfig.

        Args:
            rep_conf (dict): Report configuration with sections, compartments, and settings.
            target (Target): Target object with name and GIDs.
            rep_params (ReportParams): Report parameters including name, type, and report items.
        """
        target_spec = TargetSpec(rep_conf["Target"])

        # For restore case with no change in reporting, we can directly update the end time.
        # Note: If different reports are needed during restore, this workflow
        # needs to be adapted.

        # for sonata config, compute target_type from user inputs
        if "Sections" in rep_conf and "Compartments" in rep_conf:

            def _compute_corenrn_target_type(section_type, compartment_type):
                sections = ["all", "soma", "axon", "dend", "apic"]
                compartments = ["center", "all"]
                if section_type == "all":  # for "all sections", support only target_type=0
                    return 0
                # 0=Compartment, Section { 2=Soma, 3=Axon, 4=Dendrite, 5=Apical,
                # 6=SomaAll ... }
                return sections.index(section_type) + 1 + 4 * compartments.index(compartment_type)

            section_type = rep_conf.get("Sections")
            compartment_type = rep_conf.get("Compartments")
            target_type = _compute_corenrn_target_type(section_type, compartment_type)

        reporton_comma_separated = ",".join(rep_params.report_on.split())
        core_report_params = (
            rep_params.name,
            target_spec.name,
            rep_params.rep_type,
            reporton_comma_separated,
<<<<<<< HEAD
            *rep_params[3:5],  # Unpack slice
            target_type,
            *rep_params[5:8],  # Unpack slice
            target.get_gids(),
            SimConfig.corenrn_buff_size,
=======
            *rep_params[3:5],
            *(target_type,),
            *rep_params[5:8],
            *(target.get_gids(), SimConfig.corenrn_buff_size),
>>>>>>> 86ae5a43
        )
        CoreConfig.write_report_config(*core_report_params)

    def _report_setup(self, report, rep_conf, target, rep_type):
        # TODO: Move to Cell Distributor and avoid inner loop conditions
        global_manager = self._circuits.global_manager

        # Go through the target members, one cell at a time. We give a cell reference
        # For summation targets - check if we were given a Cell target because we really
        # want all points of the cell which will ultimately be collapsed to a single
        # value on the soma. Otherwise, get target points as normal.
        sections = rep_conf.get("Sections")
        compartments = rep_conf.get("Compartments")
        sum_currents_into_soma = sections == "soma" and compartments == "center"
        # In case of summation in the soma, we need all points anyway
        if sum_currents_into_soma and rep_type == "Summation":
            sections = "all"
            compartments = "all"
        points = self._target_manager.getPointList(
            target, sections=sections, compartments=compartments
        )
        for point in points:
            gid = point.gid
            pop_name, pop_offset = global_manager.getPopulationInfo(gid)
            cell = global_manager.get_cellref(gid)
            spgid = global_manager.getSpGid(gid)

            # may need to take different actions based on report type
            if rep_type == "compartment":
                report.add_compartment_report(cell, point, spgid, pop_name, pop_offset)
            elif rep_type == "Summation":
                report.add_summation_report(
                    cell, point, sum_currents_into_soma, spgid, pop_name, pop_offset
                )
            elif rep_type == "Synapse":
                report.add_synapse_report(cell, point, spgid, pop_name, pop_offset)

    def _reports_init(self, pop_offsets_alias):
        pop_offsets = pop_offsets_alias[0]
        if SimConfig.use_coreneuron:
            # write spike populations
            if hasattr(CoreConfig, "write_population_count"):
                # Do not count populations with None pop_name
                pop_count = len(pop_offsets) - 1 if None in pop_offsets else len(pop_offsets)
                CoreConfig.write_population_count(pop_count)
            for pop_name, offset in pop_offsets.items():
                if pop_name is not None:
                    CoreConfig.write_spike_population(pop_name or "All", offset)
            spike_path = self._run_conf.get("SpikesFile")
            if spike_path is not None:
                # Get only the spike file name
                file_name = spike_path.split("/")[-1]
            CoreConfig.write_spike_filename(file_name)
        else:
            # once all reports are created, we finalize the communicator for any reports
            self._sonatareport_helper.make_comm()
            self._sonatareport_helper.prepare_datasets()

    # -
    @mpi_no_errors
    def execute_neuron_configures(self):
        """Iterate over any NeuronConfigure blocks from the config file.
        These are simple hoc statements that can be executed with minimal substitutions
        """
        printed_warning = False

        for config in SimConfig.configures.values():
            if not printed_warning:
                logging.warning("NeuronConfigure block is deprecated")
                printed_warning = True

            target_name = config.get("Target").s
            configure_str = config.get("Configure").s
            log_verbose(
                'Apply configuration "%s" on target %s',
                config.get("Configure").s,
                target_name,
            )

            points = self._target_manager.getPointList(target_name)
            # iterate the pointlist and execute the command on the section
            for tpoint_list in points:
                for sec_i, sc in enumerate(tpoint_list.sclst):
                    if not sc.exists():
                        continue
                    x = tpoint_list.x[sec_i]
                    tstr = configure_str.replace("%s", Nd.secname(sec=sc.sec))
                    tstr = tstr.replace("%g", f"{x:g}")
                    Nd.execute1(tstr, sec=sc.sec)

    # -
    @mpi_no_errors
    def sim_init(self, corenrn_gen=None, **sim_opts):
        """Finalize the model and prepare to run simulation.

        After finalizing the model, will eventually write coreneuron config
        and initialize the neuron simulation if applicable.

        Args:
            corenrn_gen: Whether to generate coreneuron config. Default: None (if required)
            sim_opts - override _finalize_model options. E.g. spike_compress
        """
        if self._sim_ready:
            return self._pc

        if not len(self._circuits.all_node_managers()):
            raise RuntimeError("No CellDistributor was initialized. Please create a circuit.")

        self._finalize_model(**sim_opts)

        if corenrn_gen is None:
            corenrn_gen = SimConfig.use_coreneuron
        if corenrn_gen:
            self._coreneuron_configure_datadir(False, SimConfig.coreneuron_direct_mode)
            self._coreneuron_write_sim_config()

        if SimConfig.use_neuron or SimConfig.coreneuron_direct_mode:
            self._sim_init_neuron()

        if ospath.isfile("debug_gids.txt"):
            self.dump_circuit_config()
        if self._pr_cell_gid:
            self.dump_cell_config()

        self._sim_ready = True
        return self._pc

    # -
    @mpi_no_errors
    @timeit(name="Model Finalized")
    def _finalize_model(self, spike_compress=3):
        """Set up simulation run parameters and initialization.

        Handles setup_transfer, spike_compress, _record_spikes, stdinit, timeout
        Args:
            spike_compress: The spike_compress() parameters (tuple or int)
        """
        logging.info("Preparing to run simulation...")
        for mgr in self._circuits.all_node_managers():
            mgr.pre_stdinit()

        is_save_state = SimConfig.save or SimConfig.restore
        self._pc.setup_transfer()

        if spike_compress and not is_save_state and not self._is_ngv_run:
            # multisend 13 is combination of multisend(1) + two_phase(8) + two_intervals(4)
            # to activate set spike_compress=(0, 0, 13)
            if SimConfig.loadbal_mode == LoadBalanceMode.Memory:
                logging.info("Disabling spike compression for Memory Load Balance")
                spike_compress = False
            if not isinstance(spike_compress, tuple):
                spike_compress = (spike_compress, 1, 0)
            self._pc.spike_compress(*spike_compress)

        # LFP calculation requires WholeCell balancing and extracellular mechanism.
        # This is incompatible with efficient caching atm AND Incompatible with
        # mcd & Glut
        if not self._is_ngv_run:
            Nd.cvode.cache_efficient("ElectrodesPath" not in self._run_conf)
        self._pc.set_maxstep(4)
        with timeit(name="stdinit"):
            Nd.stdinit()

        logging.info("Executing actions after stdinit...")
        for mgr in self._circuits.all_node_managers():
            mgr.post_stdinit()

    # -
    def _sim_init_neuron(self):
        # === Neuron specific init ===
        restore_path = SimConfig.restore

        # create a spike_id vector which stores the pairs for spikes and timings for
        # every engine
        for cell_manager in self._circuits.all_node_managers():
            if cell_manager.population_name is not None:
                self._spike_populations.append(
                    (cell_manager.population_name, cell_manager.local_nodes.offset)
                )
                self._spike_vecs.append(cell_manager.record_spikes() or (Nd.Vector(), Nd.Vector()))

        self._pc.timeout(200)  # increase by 10x

        if restore_path:
            with timeit(name="restoretime"):
                logging.info("Restoring state...")
                self._stim_manager.saveStatePreparation(self._bbss)
                self._bbss.vector_play_init()
                self._restart_events()  # On restore the event queue is cleared
                return  # Upon restore sim is ready

    # -
    def _restart_events(self):
        logging.info("Restarting connections events (Replay and Spont Minis)")
        for syn_manager in self._circuits.all_synapse_managers():
            syn_manager.restart_events()

    @contextmanager
    def _coreneuron_ensure_all_ranks_have_gids(self, corenrn_data):
        local_gid_count = sum(
            len(manager.local_nodes) for manager in self._circuits.all_node_managers()
        )
        if local_gid_count > 0:
            yield
            return

        # create a fake node with a fake population "zzz" to get an unused gid.
        # coreneuron fails if this edge case is reached multiple times as we
        # try to add twice the same gid. pop "zzz" is reserved to be used
        # exclusively for handling cases where no real GIDs are assigned to
        # a rank, ensuring that CoreNeuron does not crash due to missing GIDs.
        log_verbose("Creating fake gid for CoreNeuron")
        assert not PopulationNodes.get("zzz"), "Population 'zzz' is reserved "
        "for handling empty GID ranks and should not be used elsewhere."
        pop_group = PopulationNodes.get("zzz", create=True)
        fake_gid = pop_group.offset + 1 + MPI.rank
        # Add the fake cell to the base manager
        base_manager = self._circuits.base_cell_manager
        base_manager.load_artificial_cell(fake_gid, CoreConfig.artificial_cell_object)
        yield

        # register_mapping() doesn't work for this artificial cell as somatic attr is
        # missing, so create a dummy mapping file manually, required for reporting
        cur_files = glob.glob(f"{corenrn_data}/*_3.dat")
        example_mapfile = cur_files[0]
        with open(example_mapfile, "rb") as f_mapfile:
            # read the version from the existing mapping file generated by coreneuron
            coredata_version = f_mapfile.readline().rstrip().decode("ascii")

        mapping_file = Path(corenrn_data, f"{fake_gid}_3.dat")
        if not mapping_file.is_file():
            mapping_file.write_text(f"{coredata_version}\n0\n")

    def _coreneuron_configure_datadir(self, corenrn_restore, coreneuron_direct_mode):
        """Configures the CoreNEURON data directory and handles shared memory (SHM) setup.

        - Creates the data directory if it doesn't exist.
        - If in direct mode, sets the directory and returns.
        - If restoring, skips the setup.
        - If not restoring, checks if SHM should be enabled based on available memory,
          and sets up symlinks for CoreNEURON's necessary files in SHM.

        Args:
            corenrn_restore (bool): Flag indicating if CoreNEURON is in restore mode.
            coreneuron_direct_mode (bool): Flag indicating if direct mode is enabled.
        """
        corenrn_datadir = SimConfig.coreneuron_datadir_save()
        os.makedirs(corenrn_datadir, exist_ok=True)
        if coreneuron_direct_mode:
            SimConfig.coreneuron_datadir = corenrn_datadir
            return
        corenrn_datadir_shm = SHMUtil.get_datadir_shm(corenrn_datadir)

        # Clean-up any previous simulations in the same output directory
        if self._cycle_i == 0 and corenrn_datadir_shm:
            subprocess.call(["/bin/rm", "-rf", corenrn_datadir_shm])

        # Ensure that we have a folder in /dev/shm (i.e., 'SHMDIR' ENV variable)
        if SimConfig.cli_options.enable_shm and not corenrn_datadir_shm:
            logging.warning("Unknown SHM directory for model file transfer in CoreNEURON.")
        # Try to configure the /dev/shm folder as the output directory for the files
        elif (
            self._cycle_i == 0
            and not corenrn_restore
            and (SimConfig.cli_options.enable_shm and SimConfig.delete_corenrn_data)
        ):
            # Check for the available memory in /dev/shm and estimate the RSS by multiplying
            # the number of cycles in the multi-step model build with an approximate
            # factor
            mem_avail = SHMUtil.get_mem_avail()
            shm_avail = SHMUtil.get_shm_avail()
            initial_rss = self._initial_rss
            current_rss = SHMUtil.get_node_rss()
            factor = SHMUtil.get_shm_factor()
            rss_diff = (current_rss - initial_rss) if initial_rss < current_rss else current_rss
            # 'rss_diff' prevents <0 estimates
            rss_req = int(rss_diff * self._n_cycles * factor)

            # Sync condition value with all ranks to ensure that all of them can use
            # /dev/shm
            shm_possible = (rss_req < shm_avail) and (rss_req < mem_avail)
            if MPI.allreduce(int(shm_possible), MPI.SUM) == MPI.size:
                logging.info("SHM file transfer mode for CoreNEURON enabled")

                # Create SHM folder and links to GPFS for the global data structures
                os.makedirs(corenrn_datadir_shm, exist_ok=True)

                # Important: These three files must be available on every node, as they are shared
                #            across all of the processes. The trick here is to fool NEURON into
                #            thinking that the files are written in /dev/shm, but they are actually
                #            written on GPFS. The workflow is identical, meaning that rank 0 writes
                #            the content and every other rank reads it afterwards in CoreNEURON.
                for filename in ("bbcore_mech.dat", "files.dat", "globals.dat"):
                    path = os.path.join(corenrn_datadir, filename)
                    path_shm = os.path.join(corenrn_datadir_shm, filename)

                    try:
                        os.close(os.open(path, os.O_CREAT))
                        os.symlink(path, path_shm)
                    except FileExistsError:
                        pass  # Ignore if other process has already created it

                # Update the flag to confirm the configuration
                self._shm_enabled = True
            else:
                logging.warning(
                    "Unable to utilize SHM for model file transfer in CoreNEURON. "
                    "Increase the number of nodes to reduce the memory footprint "
                    "(Current use node: %d MB / SHM Limit: %d MB / Mem. Limit: %d MB)",
                    (rss_req >> 20),
                    (shm_avail >> 20),
                    (mem_avail >> 20),
                )
        SimConfig.coreneuron_datadir = (
            corenrn_datadir if not self._shm_enabled else corenrn_datadir_shm
        )

    # -
    @timeit(name="corewrite")
    def _coreneuron_write_sim_config(self, corenrn_restore=False):
        log_stage("Dataset generation for CoreNEURON")

        if not corenrn_restore:
            CompartmentMapping(self._circuits.global_manager).register_mapping()
            if not SimConfig.coreneuron_direct_mode:
                with self._coreneuron_ensure_all_ranks_have_gids(SimConfig.coreneuron_datadir):
                    self._pc.nrnbbcore_write(SimConfig.coreneuron_datadir)
                    MPI.barrier()  # wait for all ranks to finish corenrn data generation

        CoreConfig.write_sim_config(
            Nd.tstop,
            Nd.dt,
            self._pr_cell_gid or -1,
            getattr(SimConfig, "celsius", 34.0),
            getattr(SimConfig, "v_init", -65.0),
            self._core_replay_file,
            SimConfig.rng_info.getGlobalSeed(),
            int(SimConfig.cli_options.model_stats),
            int(self._run_conf["EnableReports"]),
        )
        # Wait for rank0 to write the sim config file
        MPI.barrier()

    # -
    def run_all(self):
        """Run the whole simulation according to the simulation config file"""
        if not self._sim_ready:
            self.sim_init()

        timings = None
        if SimConfig.use_neuron:
            timings = self._run_neuron()
            self.sonata_spikes()
        if SimConfig.use_coreneuron:
            print_mem_usage()
            if not SimConfig.coreneuron_direct_mode:
                self.clear_model(avoid_clearing_queues=False)
            self._run_coreneuron()
            if SimConfig.coreneuron_direct_mode:
                self.sonata_spikes()
        return timings

    # -
    @return_neuron_timings
    def _run_neuron(self):
        if MPI.rank == 0:
            _ = SimulationProgress()
        self.solve()
        logging.info("Simulation finished.")

    # -
    def _run_coreneuron(self):
        logging.info("Launching simulation with CoreNEURON")
        CoreConfig.psolve_core(
            SimConfig.coreneuron_direct_mode,
        )

    def _sim_event_handlers(self, tstart, tstop):
        """Create handlers for "in-simulation" events, like activating delayed
        connections, execute Save-State, etc
        """
        events = defaultdict(list)  # each key (time) points to a list of handlers

        if SimConfig.save:
            tsave = SimConfig.tstop  # Consider 0 as the end too!
            save_f = self._create_save_handler()
            events[tsave].append(save_f)

        event_list = [(t, events[t]) for t in sorted(events)]
        return event_list

    # -
    def _create_save_handler(self):
        @timeit(name="savetime")
        def save_f():
            logging.info("Saving State... (t=%f)", SimConfig.tstop)
            MPI.barrier()
            self._stim_manager.saveStatePreparation(self._bbss)
            log_verbose("SaveState Initialization Done")

            # If event at the end of the sim we can actually clearModel()
            # before savestate()
            log_verbose("Clearing model prior to final save")
            self._sonatareport_helper.flush()

            self.clear_model()
            logging.info(" => Save done successfully")

        return save_f

    # -
    @mpi_no_errors
    @timeit(name="psolve")
    def solve(self, tstop=None):
        """Call solver with a given stop time (default: whole interval).
        Be sure to have sim_init()'d the simulation beforehand
        """
        if not self._sim_ready:
            raise ConfigurationError("Initialize simulation first")

        tstart = Nd.t
        tstop = tstop or Nd.tstop
        event_list = self._sim_event_handlers(tstart, tstop)

        # NOTE: _psolve_loop is called among events in order to eventually split long
        # simulation blocks, where one or more report flush(es) can happen. It is a simplified
        # design relatively to the original version where the report checkpoint would not happen
        # before the checkpoint timeout (25ms default). However there shouldn't be almost any
        # performance penalty since the simulation is already halted between events.

        logging.info("Running simulation until t=%d ms", tstop)
        t = tstart  # default if there are no events
        for t, events in event_list:
            self._psolve_loop(t)
            for event in events:
                event()
            self.dump_cell_config()  # Respect prCellGid on every state change
        # Run until the end
        if t < tstop:
            self._psolve_loop(tstop)
            self.dump_cell_config()

        # Final flush
        self._sonatareport_helper.flush()

    # psolve_loop: There was an issue where MPI collective routines for reporting and spike exchange
    # are mixed such that some cpus are blocked waiting to complete reporting while others to
    # finish spike exchange. As a work-around, periodically halt simulation and flush reports
    # Default is 25 ms / cycle
    def _psolve_loop(self, tstop):
        cur_t = round(Nd.t, 2)  # fp innnacuracies could lead to infinitesimal loops
        buffer_t = SimConfig.buffer_time
        for _ in range(math.ceil((tstop - cur_t) / buffer_t)):
            next_flush = min(tstop, cur_t + buffer_t)
            self._pc.psolve(next_flush)
            cur_t = next_flush
        Nd.t = cur_t

    # -
    @mpi_no_errors
    def clear_model(self, avoid_creating_objs=False, avoid_clearing_queues=True):
        """Clears appropriate lists and other stored references.
        For use with intrinsic load balancing. After creating and evaluating the network using
        round robin distribution, we want to clear the cells and synapses in order to have a
        clean slate on which to instantiate the balanced cells.
        """
        logging.info("Clearing model")
        self._pc.gid_clear()
        self._target_manager.clear_simulation_data()

        if not avoid_creating_objs and SimConfig.use_neuron and self._sonatareport_helper:
            self._sonatareport_helper.clear()

        # Reset vars
        self._reset()

        # Clear BBSaveState
        self._bbss.ignore()

        # Shrink ArrayPools holding mechanism's data in NEURON
        pool_shrink()

        # Free event queues in NEURON
        if not avoid_clearing_queues:
            free_event_queues()

        # Garbage collect all Python objects without references
        gc.collect()

        # Finally call malloc_trim to return all the freed pages back to the OS
        trim_memory()
        print_mem_usage()

    # -------------------------------------------------------------------------
    #  output
    # -------------------------------------------------------------------------

    def sonata_spikes(self):
        """Write the spike events that occured on each node into a single output SONATA file."""
        output_root = SimConfig.output_root_path(create=True)
        if hasattr(self._sonatareport_helper, "create_spikefile"):
            # Write spike report for multiple populations if exist
            spike_path = self._run_conf.get("SpikesFile")
            if spike_path is not None:
                # Get only the spike file name
                file_name = spike_path.split("/")[-1]
            else:
                file_name = "out.h5"
            # create a sonata spike file
            self._sonatareport_helper.create_spikefile(output_root, file_name)
            # write spikes per population
            for (population, population_offset), (spikevec, idvec) in zip(
                self._spike_populations, self._spike_vecs
            ):
                extra_args = (
                    (population, population_offset) if population else ("All", population_offset)
                )
                self._sonatareport_helper.add_spikes_population(spikevec, idvec, *extra_args)
            # write all spike populations
            self._sonatareport_helper.write_spike_populations()
            # close the spike file
            self._sonatareport_helper.close_spikefile()
        else:
            # fallback: write spike report with one single population "ALL"
            logging.warning(
                "Writing spike reports with multiple populations is not supported. "
                "If needed, please update to a newer version of neurodamus."
            )
            population = self._target_spec.population or "All"
            extra_args = (population,)
            self._sonatareport_helper.write_spikes(spikevec, idvec, output_root, *extra_args)

    def dump_cell_config(self):
        """Dump the _pr_cell_gid cell state if not already done"""
        if not self._pr_cell_gid:
            return
        if self._cell_state_dump_t == Nd.t:  # avoid duplicating output
            return
        log_verbose("Dumping info about cell %d", self._pr_cell_gid)
        simulator = "CoreNeuron" if SimConfig.use_coreneuron else "Neuron"
        self._pc.prcellstate(self._pr_cell_gid, f"py_{simulator}_t{Nd.t}")
        self._cell_state_dump_t = Nd.t

    # -
    def dump_circuit_config(self, suffix="nrn_python"):
        gidvec = self._circuits.base_cell_manager.local_nodes.final_gids()
        log_stage("Dumping cells state")
        suffix += "_t=" + str(Nd.t)

        if not ospath.isfile("debug_gids.txt"):
            logging.info("Debugging all gids")
            gids = gidvec
        else:
            gids = []
            for line in open("debug_gids.txt"):
                line = line.strip()
                if not line:
                    continue
                gid = int(line)
                if gid in gidvec:
                    gids.append(gid)
            if len(gids):
                log_all(
                    logging.INFO,
                    "Rank %d: Debugging %d gids from debug_gids.txt",
                    MPI.rank,
                    len(gids),
                )

        for gid in gids:
            self._pc.prcellstate(gid, suffix)

    @run_only_rank0
    def coreneuron_cleanup(self):
        """Clean coreneuron save files after running"""
        data_folder = Path(CoreConfig.datadir)
        logging.info("Deleting intermediate data in %s", data_folder)

        if data_folder.exists() and data_folder.is_dir():
            # faster than shutil
            subprocess.call(["/bin/rm", "-rf", data_folder])
        sim_file = Path(CoreConfig.sim_config_file)
        if sim_file.exists():
            sim_file.unlink()
        report_file = Path(CoreConfig.report_config_file_save)
        if report_file.exists():
            Path(CoreConfig.report_config_file_save).unlink()

    def cleanup(self):
        """Have the compute nodes wrap up tasks before exiting."""
        # MemUsage constructor will do MPI communications
        print_mem_usage()

        # Coreneuron runs clear the model before starting
        if not SimConfig.use_coreneuron or SimConfig.simulate_model is False:
            self.clear_model(avoid_creating_objs=True)

        if SimConfig.delete_corenrn_data and not SimConfig.dry_run:
            with timeit(name="Delete corenrn data"):
                self.coreneuron_cleanup()
                MPI.barrier()

    @run_only_rank0
    def move_dumpcellstates_to_output_root(self):
        """Check for .corenrn or .nrn files in the current directory
        and move them to CoreConfig.output_root_path(create=True).
        """
        current_dir = Path(".")
        output_root = Path(SimConfig.output_root_path(create=True))

        # Iterate through files in the current directory
        for file in current_dir.iterdir():
            if file.suffix in {".corenrn", ".nrn", ".nrndat"}:
                shutil.move(str(file), output_root / file.name)
                logging.info(f"Moved {file.name} to {output_root}")


# Helper class
# ------------
class Neurodamus(Node):
    """A high level interface to Neurodamus"""

    def __init__(self, config_file, auto_init=True, logging_level=None, **user_opts):
        """Creates and initializes a neurodamus run node

        As part of Initiazation it calls:
         * load_targets
         * compute_load_balance
         * Build the circuit (cells, synapses, GJs)
         * Add stimulus & replays
         * Activate reports if requested

        Args:
            config_file: The simulation config recipe file
            logging_level: (int) Redefine the global logging level.
                0 - Only warnings / errors
                1 - Info messages (default)
                2 - Verbose
                3 - Debug messages
            user_opts: Options to Neurodamus overriding the simulation config file
        """
        enable_reports = not user_opts.pop("disable_reports", False)
        if logging_level is not None:
            GlobalConfig.verbosity = logging_level

        Node.__init__(self, config_file, user_opts)
        # Use the run_conf dict to avoid passing it around
        self._run_conf["EnableReports"] = enable_reports
        self._run_conf["AutoInit"] = auto_init

        if SimConfig.dry_run:
            self.load_targets()
            self.create_cells()
            self.create_synapses()
            return

        if SimConfig.restore_coreneuron:
            self._coreneuron_restore()
        elif SimConfig.build_model:
            self._instantiate_simulation()

        # Remove .SUCCESS file if exists
        self._success_file = SimConfig.config_file + ".SUCCESS"
        self._remove_file(self._success_file)

    # -
    def _build_single_model(self):
        """Construct the model for a single cycle.

        This process includes:
        - Computing load balance across ranks.
        - Building the circuit by creating cells and applying configurations.
        - Establishing synaptic connections.
        - Enabling replay mechanisms if applicable.
        - Initializing the simulation if 'AutoInit' is enabled.
        """
        log_stage("================ CALCULATING LOAD BALANCE ================")
        load_bal = self.compute_load_balance()
        print_mem_usage()

        log_stage("==================== BUILDING CIRCUIT ====================")
        self.create_cells(load_bal)
        self.execute_neuron_configures()
        print_mem_usage()

        # Create connections
        self.create_synapses()
        print_mem_usage()

        log_stage("================ INSTANTIATING SIMULATION ================")
        # Apply replay
        self.enable_replay()
        print_mem_usage()

        if self._run_conf["AutoInit"]:
            self.init()

    # -
    def init(self):
        """Explicitly initialize, allowing users to make last changes before simulation"""
        if self._sim_ready:
            logging.warning("Simulation already initialized. Skip second init")
            return

        log_stage("Creating connections in the simulator")
        base_seed = self._run_conf.get("BaseSeed", 0)  # base seed for synapse RNG
        for syn_manager in self._circuits.all_synapse_managers():
            syn_manager.finalize(base_seed, SimConfig.use_coreneuron)
        print_mem_usage()

        self.enable_stimulus()
        print_mem_usage()
        self.enable_modifications()

        if self._run_conf["EnableReports"]:
            self.enable_reports()
        print_mem_usage()

        self.sim_init()
        assert self._sim_ready, "sim_init should have set this"

    # -
    def _merge_filesdat(self, ncycles):
        log_stage("Generating merged CoreNeuron files.dat")
        coreneuron_datadir = CoreConfig.datadir
        cn_entries = []
        for i in range(ncycles):
            log_verbose(f"files_{i}.dat")
            filename = ospath.join(coreneuron_datadir, f"files_{i}.dat")
            with open(filename) as fd:
                first_line = fd.readline()
                nlines = int(fd.readline())
                for _ in range(nlines):
                    line = fd.readline()
                    cn_entries.append(line)

        cnfilename = ospath.join(coreneuron_datadir, "files.dat")
        with open(cnfilename, "w") as cnfile:
            cnfile.write(first_line)
            cnfile.write(str(len(cn_entries)) + "\n")
            cnfile.writelines(cn_entries)

        logging.info(f" => {ncycles} files merged successfully")

    # -
    def _coreneuron_restore(self):
        """TODO"""
        log_stage(" =============== CORENEURON RESTORE ===============")
        self.load_targets()
        self.enable_replay()
        if self._run_conf["EnableReports"]:
            self.enable_reports()

        self._setup_coreneuron_restore_environment()

        self._sim_ready = True

    def _setup_coreneuron_restore_environment(self):
        """TODO"""
        self._coreneuron_configure_datadir(True, SimConfig.coreneuron_direct_mode)
        self._coreneuron_write_sim_config(corenrn_restore=True)

        # handle coreneuron_input movements
        src_datadir = Path(SimConfig.coreneuron_datadir_restore())
        dst_datadir = Path(SimConfig.coreneuron_datadir_save())
        # Check if source directory exists
        if not src_datadir.exists():
            raise FileNotFoundError(
                f"Coreneuron input directory in `{src_datadir}` does not exist!"
            )

        # If the source exists,
        # remove the destination directory or symlink (if it exists)
        if dst_datadir.exists():
            if dst_datadir.is_symlink():
                # Remove the symlink
                dst_datadir.unlink()
            else:
                # Remove the folder if it's not a symlink
                shutil.rmtree(dst_datadir)

        dst_datadir.symlink_to(src_datadir)

    def compute_n_cycles(self):
        """Determine the number of model-building cycles

        It is based on configuration and system constraints.
        """
        n_cycles = SimConfig.modelbuilding_steps
        # No multi-cycle. Trivial result, this is always possible
        if n_cycles == 1:
            return n_cycles

        target = self._target_manager.get_target(self._target_spec)
        target_name = self._target_spec.name
        max_cell_count = target.max_gid_count_per_population()
        logging.info(
            "Simulation target: %s, Max cell count per population: %d", target_name, max_cell_count
        )

        if SimConfig.use_coreneuron and max_cell_count / n_cycles < MPI.size and max_cell_count > 0:
            # coreneuron with no. ranks >> no. cells
            # need to assign fake gids to artificial cells in empty threads
            # during module building fake gids start from max_gid + 1
            # currently not support engine plugin where target is loaded later
            # We can always have only 1 cycle. coreneuron throws an error if a
            # rank does not have cells during a cycle. There is a way to prevent
            # this for unbalanced multi-populations but if more than one cycle
            # happens on a rank without instantiating cells another error raises.
            # Thus, the number of cycles should be rounded down; on the safe side
            max_num_cycles = int(max_cell_count / MPI.size) or 1
            if n_cycles > max_num_cycles:
                logging.warning(
                    "Your simulation is using multi-cycle without enough cells.\n"
                    "  => Number of cycles has been automatically set to the max: %d",
                    max_num_cycles,
                )
                n_cycles = max_num_cycles
        return n_cycles

    def _build_model(self):
        """Build the model

        Internally it calls _build_single_model, over multiple
        cycles if necessary.

        Note: only relevant for coreNeuron
        """
        self._n_cycles = self.compute_n_cycles()

        # Without multi-cycle, it's a trivial model build.
        # sub_targets is False
        if self._n_cycles == 1:
            self._build_single_model()
            return

        logging.info(f"MULTI-CYCLE RUN: {self._n_cycles} Cycles")
        target = self._target_manager.get_target(self._target_spec)
        TimerManager.archive(archive_name="Before Cycle Loop")

        PopulationNodes.freeze_offsets()

        if SimConfig.loadbal_mode != LoadBalanceMode.Memory:
            sub_targets = target.generate_subtargets(self._n_cycles)

        for cycle_i in range(self._n_cycles):
            logging.info("")
            logging.info("-" * 60)
            log_stage(f"==> CYCLE {cycle_i + 1} (OUT OF {self._n_cycles})")
            logging.info("-" * 60)

            self.clear_model()

            if SimConfig.loadbal_mode != LoadBalanceMode.Memory:
                for cur_target in sub_targets[cycle_i]:
                    self._target_manager.register_target(cur_target)
                    pop = next(iter(cur_target.population_names))
                    for circuit in itertools.chain(
                        [self._base_circuit], self._extra_circuits.values()
                    ):
                        tmp_target_spec = TargetSpec(circuit.CircuitTarget)
                        if tmp_target_spec.population == pop:
                            tmp_target_spec.name = cur_target.name
                            circuit.CircuitTarget = str(tmp_target_spec)

            self._cycle_i = cycle_i
            self._build_single_model()

            # Move generated files aside (to be merged later)
            if MPI.rank == 0:
                base_filesdat = ospath.join(CoreConfig.datadir, "files")
                os.rename(base_filesdat + ".dat", base_filesdat + f"_{cycle_i}.dat")
            # Archive timers for this cycle
            TimerManager.archive(archive_name=f"Cycle Run {cycle_i + 1:d}")

        if MPI.rank == 0:
            self._merge_filesdat(self._n_cycles)

    # -
    def _instantiate_simulation(self):
        """Initialize the simulation

        - load targets
        - check connections
        - build the model
        """
        # Keep the initial RSS for the SHM file transfer calculations
        self._initial_rss = SHMUtil.get_node_rss()
        print_mem_usage()

        self.load_targets()

        # Check connection block configuration and raise warnings for overriding
        # parameters
        SimConfig.check_connections_configure(self._target_manager)

        self._build_model()

    # -
    @timeit(name="finished Run")
    def run(self, cleanup=True):
        """Prepares and launches the simulation according to the loaded config.
        If '--only-build-model' option is set, simulation is skipped.

        Args:
            cleanup (bool): Free up the model and intermediate files [default: true]
                Rationale is: the high-level run() method it's typically for a
                one shot simulation so we should cleanup. If not it can be set to False
        """
        if SimConfig.dry_run:
            log_stage("============= DRY RUN (SKIP SIMULATION) =============")
            self._dry_run_stats.display_total()
            self._dry_run_stats.display_node_suggestions()
            ranks = self._dry_run_stats.get_num_target_ranks(SimConfig.num_target_ranks)
            self._dry_run_stats.collect_all_mpi()
            try:
                self._dry_run_stats.distribute_cells_with_validation(
                    ranks, SimConfig.modelbuilding_steps
                )
            except RuntimeError:
                logging.exception("Dry run failed")
            return

        if not SimConfig.simulate_model:
            self.sim_init()
            log_stage("======== [SKIPPED] SIMULATION (MODEL BUILD ONLY) ========")
        elif not SimConfig.build_model:
            log_stage("============= SIMULATION (SKIP MODEL BUILD) =============")
            # coreneuron needs the report file created
            self._run_coreneuron()
        else:
            log_stage("======================= SIMULATION =======================")
            self.run_all()

        # Create SUCCESS file if the simulation finishes successfully
        self._touch_file(self._success_file)
        logging.info("Finished! Creating .SUCCESS file: '%s'", self._success_file)

        if cleanup:
            self.cleanup()

        self.move_dumpcellstates_to_output_root()

    @run_only_rank0
    def _remove_file(self, file_name):
        import contextlib

        with contextlib.suppress(FileNotFoundError):
            os.remove(file_name)

    @run_only_rank0
    def _touch_file(self, file_name):
        with open(file_name, "a"):
            os.utime(file_name, None)<|MERGE_RESOLUTION|>--- conflicted
+++ resolved
@@ -1154,18 +1154,10 @@
             target_spec.name,
             rep_params.rep_type,
             reporton_comma_separated,
-<<<<<<< HEAD
-            *rep_params[3:5],  # Unpack slice
-            target_type,
-            *rep_params[5:8],  # Unpack slice
-            target.get_gids(),
-            SimConfig.corenrn_buff_size,
-=======
             *rep_params[3:5],
             *(target_type,),
             *rep_params[5:8],
             *(target.get_gids(), SimConfig.corenrn_buff_size),
->>>>>>> 86ae5a43
         )
         CoreConfig.write_report_config(*core_report_params)
 
