--- conflicted
+++ resolved
@@ -1649,37 +1649,8 @@
         if self._last_cell_state_dump_t == Nd.t:  # avoid duplicating output
             return
 
-<<<<<<< HEAD
-    # -
-    def dump_circuit_config(self, suffix="nrn_python"):
-        gidvec = self._circuits.base_cell_manager.local_nodes.final_gids()
-        log_stage("Dumping cells state")
-        suffix += "_t=" + str(Nd.t)
-
-        if not ospath.isfile("debug_gids.txt"):
-            logging.info("Debugging all gids")
-            gids = gidvec
-        else:
-            gids = []
-            with open("debug_gids.txt") as fd:
-                for line in fd:
-                    line = line.strip()
-                    if not line:
-                        continue
-                    gid = int(line)
-                    if gid in gidvec:
-                        gids.append(gid)
-            if len(gids):
-                log_all(
-                    logging.INFO,
-                    "Rank %d: Debugging %d gids from debug_gids.txt",
-                    MPI.rank,
-                    len(gids),
-                )
-=======
         for i in self._dump_cell_state_gids:
             log_verbose("Dumping info about cell %d", i)
->>>>>>> 57948f65
 
             self._pc.prcellstate(i, f"py_Neuron_t{Nd.t}")
 
