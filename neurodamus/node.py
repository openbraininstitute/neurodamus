# Neurodamus
# Copyright 2018 - Blue Brain Project, EPFL

import gc
import glob
import itertools
import logging
import math
import os
import subprocess
from collections import defaultdict, namedtuple
from contextlib import contextmanager
from os import path as ospath

# Internal Plugins
from . import ngv as _ngv
from .cell_distributor import (
    CellDistributor,
    GlobalCellManager,
    LoadBalance,
    LoadBalanceMode,
    VirtualCellPopulation,
)
from .connection_manager import SynapseRuleManager, edge_node_pop_names
from .core import (
    MPI,
    NeurodamusCore as Nd,
    SimulationProgress,
    mpi_no_errors,
    return_neuron_timings,
    run_only_rank0,
)
from .core._engine import EngineBase
from .core._shmutils import SHMUtil
from .core.configuration import (
    CircuitConfig,
    ConfigurationError,
    Feature,
    GlobalConfig,
    SimConfig,
    find_input_file,
    get_debug_cell_gid,
)
from .core.coreneuron_configuration import CompartmentMapping, CoreConfig
from .core.nodeset import PopulationNodes
from .gap_junction import GapJunctionManager
from .io.sonata_config import ConnectionTypes
from .modification_manager import ModificationManager
from .neuromodulation_manager import NeuroModulationManager
from .replay import MissingSpikesPopulationError, SpikeManager
from .report import Report
from .stimulus_manager import StimulusManager
from .target_manager import TargetManager, TargetSpec
from .utils.logging import log_all, log_stage, log_verbose
from .utils.memory import DryRunStats, free_event_queues, pool_shrink, print_mem_usage, trim_memory
from .utils.timeit import TimerManager, timeit


class METypeEngine(EngineBase):
    CellManagerCls = CellDistributor
    InnerConnectivityCls = SynapseRuleManager
    ConnectionTypes = {
        None: SynapseRuleManager,
        ConnectionTypes.Synaptic: SynapseRuleManager,
        ConnectionTypes.GapJunction: GapJunctionManager,
        ConnectionTypes.NeuroModulation: NeuroModulationManager,
    }
    CircuitPrecedence = 0


class CircuitManager:
    """Holds and manages populations and associated nodes and edges

    For backward compat, base population doesnt have a population name (it is '')
    All other nodes must have a name or read from sonata pop name
    As so, Sonata is preferred when using multiple node files
    """

    def __init__(self):
        self.node_managers = {}  # dict {pop_name -> cell_manager}  # nrn pop is None
        self.virtual_node_managers = {}  # same, but for virtual ones (no cells)
        # dict {(src_pop, dst_pop) -> list[synapse_manager]}
        self.edge_managers = defaultdict(list)
        self.alias = {}  # dict {name -> pop_name}
        self.global_manager = GlobalCellManager()
        self.global_target = TargetManager.create_global_target()

    def initialized(self):
        return bool(self.node_managers)

    def register_node_manager(self, cell_manager):
        pop = cell_manager.population_name
        if pop in self.node_managers:
            raise ConfigurationError(f"Already existing node manager for population {pop}")
        self.node_managers[pop] = cell_manager
        self.alias[cell_manager.circuit_name] = pop
        self.global_manager.register_manager(cell_manager)
        if cell_manager.is_initialized():
            self.global_target.append_nodeset(cell_manager.local_nodes)

    def _new_virtual_node_manager(self, circuit):
        """Instantiate a new virtual node manager explicitly."""
        # Only happens with Sonata config files
        import libsonata

        storage = libsonata.NodeStorage(circuit.CellLibraryFile)
        pop_name, _ = circuit.CircuitTarget.split(":")  # Sonata config fills population
        node_size = storage.open_population(pop_name).size
        gid_vec = list(range(1, node_size + 1))
        virtual_cell_manager = VirtualCellPopulation(pop_name, gid_vec)
        self.virtual_node_managers[pop_name] = virtual_cell_manager
        self.global_target.append_nodeset(virtual_cell_manager.local_nodes)
        return virtual_cell_manager

    @staticmethod
    def new_node_manager_bare(circuit: CircuitConfig, target_manager, run_conf, **kwargs):
        engine = circuit.Engine or METypeEngine
        CellManagerCls = engine.CellManagerCls or CellDistributor
        return CellManagerCls(circuit, target_manager, run_conf, **kwargs)

    def new_node_manager(self, circuit, target_manager, run_conf, *, load_balancer=None, **kwargs):
        if circuit.get("PopulationType") == "virtual":
            return self._new_virtual_node_manager(circuit)
        cell_manager = self.new_node_manager_bare(circuit, target_manager, run_conf, **kwargs)
        cell_manager.load_nodes(load_balancer, **kwargs)
        self.register_node_manager(cell_manager)
        return cell_manager

    def get_node_manager(self, name):
        name = self.alias.get(name, name)
        return self.node_managers.get(name)

    def has_population(self, pop_name):
        return pop_name in self.node_managers

    def unalias_pop_keys(self, source, destination):
        """Un-alias population names"""
        return self.alias.get(source, source), self.alias.get(destination, destination)

    def get_edge_managers(self, source, destination):
        edge_pop_keys = self.unalias_pop_keys(source, destination)
        return self.edge_managers.get(edge_pop_keys) or []

    def get_edge_manager(self, source, destination, conn_type=SynapseRuleManager):
        managers = [
            manager
            for manager in self.get_edge_managers(source, destination)
            if isinstance(manager, conn_type)
        ]
        return managers[0] if managers else None

    def get_create_edge_manager(
        self, conn_type, source, destination, src_target, manager_args=(), **kw
    ):
        source, destination = self.unalias_pop_keys(source, destination)
        manager = self.get_edge_manager(source, destination, conn_type)
        if manager:
            return manager

        if not self.has_population(destination):
            # This is likely an error, except...
            if src_target.population == "" and self.has_population(""):
                logging.warning(
                    "Sonata Edges target population %s was not found. "
                    "Since base population is unknown, assuming that's the target.\n"
                    "To silence this warning please switch to Sonata nodes or specify "
                    "the base population by prefixing CircuitTarget with pop_name:",
                    destination,
                )
                self.alias[destination] = ""
                destination = ""
                source = self.alias.get(source)  # refresh unaliasing
            else:
                raise ConfigurationError("Can't find projection Node population: " + destination)

        src_manager = self.node_managers.get(source) or self.virtual_node_managers.get(source)
        if src_manager is None:  # src manager may not exist -> virtual
            log_verbose("No known population %s. Creating Virtual src for projection", source)
            if conn_type not in {SynapseRuleManager, _ngv.GlioVascularManager}:
                raise ConfigurationError("Custom connections require instantiated source nodes")
            src_manager = VirtualCellPopulation(source, None, src_target.name)

        target_cell_manager = kw["cell_manager"] = self.node_managers[destination]
        kw["src_cell_manager"] = src_manager
        manager = conn_type(*manager_args, **kw)
        self.edge_managers[source, destination].append(manager)
        target_cell_manager.register_connection_manager(manager)
        return manager

    def all_node_managers(self):
        return self.node_managers.values()

    def all_synapse_managers(self):
        return itertools.chain.from_iterable(self.edge_managers.values())

    @property
    def base_cell_manager(self):
        return self.get_node_manager(None)

    @run_only_rank0
    def write_population_offsets(self):
        """Write infor in <output_dir>/populations_offset.dat
        format population name::gid offset::population alias
        The virtual population offset is also written for synapse replay in restore.
        """
        with open(self._pop_offset_file(create=True), "w") as f:
            pop_offsets, alias_pop = self.get_population_offsets()
            virtual_pop_offsets = self.get_virtual_population_offsets()
            for alias, pop in alias_pop.items():
                f.write("{}::{}::{}\n".format(pop or " ", pop_offsets[pop], alias or " "))
            for pop, offset in virtual_pop_offsets.items():
                f.write("{}::{}::{}\n".format(pop, offset, "virtual"))

    def get_population_offsets(self):
        pop_offsets = {
            pop_name: node_manager.local_nodes.offset
            for pop_name, node_manager in self.node_managers.items()
        }
        alias_pop = {alias: pop_name for alias, pop_name in self.alias.items()}
        return pop_offsets, alias_pop

    def get_virtual_population_offsets(self):
        pop_offsets = {
            pop_name: node_manager.local_nodes.offset
            for pop_name, node_manager in self.virtual_node_managers.items()
        }
        return pop_offsets

    @classmethod
    def read_population_offsets(cls, read_virtual_pop=False):
        """Read population offsets from populations_offset.dat
        Args:
            read_virtual_pop: read virtual population info (for replay), no need for reporting
        """
        pop_offsets = {}
        alias_pop = {}
        pop_offset_file = cls._pop_offset_file()
        if SimConfig.restore_coreneuron:
            if MPI.rank == 0 and not os.path.exists(pop_offset_file):
                # RESTORE: link to populations_offset.dat besides save directory
                os.symlink(
                    os.path.join(SimConfig.restore, "../populations_offset.dat"),
                    pop_offset_file,
                )
            MPI.barrier()
        with open(pop_offset_file) as f:
            offsets = [line.strip().split("::") for line in f]
            for entry in offsets:
                if not read_virtual_pop and entry[2] == "virtual":
                    continue
                pop_offsets[entry[0] or None] = int(entry[1])
                alias_pop[entry[2] or None] = entry[0] or None
        return pop_offsets, alias_pop

    @classmethod
    def _pop_offset_file(self, create=False):
        outdir = ospath.join(SimConfig.output_root)
        create and os.makedirs(outdir, exist_ok=True)
        return ospath.join(outdir, "populations_offset.dat")

    def __del__(self):
        """De-init. Edge managers must be destructed first"""
        del self.edge_managers
        del self.virtual_node_managers
        del self.node_managers


class Node:
    """
    The Node class is the main entity for a distributed Neurodamus execution.

    Note that this concept of a "Node" differs from both an MPI node, which
    refers to a process in a parallel computing environment, and a node in the
    circuit graph, which represents an individual element or component within
    the simulation's neural network.

    It serves as the orchestrator for the entire simulation, managing the
    parallel execution of the model and distributing the cells across different
    computational ranks. As the primary control structure, Node is responsible
    for coordinating various components involved in the simulation.

    Internally, the Node class instantiates and manages parallel structures,
    dividing the simulation workload among multiple ranks. With the introduction
    of the concept of multiple populations (also known as multi-circuit), the
    Node class takes partial responsibility for handling this logic, aided by
    the :class:`neurodamus.node.CircuitManager` class (accessible via the
    `circuits` property), which manages the different node and edge managers.

    While many lower-level details of the Node's functionality are encapsulated
    within dedicated helper classes, the Node class still exposes an API that
    allows advanced users to control and inspect almost every major step of the
    simulation. For a standard run, users are encouraged to use the higher-level
    `Neurodamus` class instead, which simplifies some of the complexities
    handled by Node.

    The Node class exposes the following public properties:

    - `circuits`: is a :class:`neurodamus.node.CircuitManager` object,
      responsible for managing multiple node and edge managers within the
      simulation.
    - `target_manager`: is a :class:`neurodamus.target_manager.TargetManager`
      object, responsible for managing the targets in the simulation.
    - `stimulus_manager`: is a
      :class:`neurodamus.stimulus_manager.StimulusManager` object, responsible
      for interpreting and instantiating stimulus events.
    - `elec_manager`: The electrode manager, which controls the interaction with
      simulation electrodes.
    - `reports`: A list of Neurodamus Report `hoc` objects, used to generate
      simulation reports.

    Note that, while the Node object owns and manages most of the top-level
    objects in the simulation, the management of cell and synapse objects has
    been delegated to the `Circuits` class, as these are now handled at a lower
    level.

    Technical note:

    - The properties exposed by Node are read-only, with most internal
      attributes being prefixed with an underscore (`_`). Notable internal
      attributes include:

      - `self._base_circuit`: The main circuit object used by the Node.
      - `self._extra_circuits`: Additional circuits managed by the Node.

    These details make the Node class versatile and powerful for advanced users
    who need more granular control over the simulation process.
    """

    _default_population = "All"
    """The default population name for e.g. Reports."""

    def __init__(self, config_file, options=None):
        """Creates a neurodamus executor
        Args:
            config_file: A Sonata config file
            options: A dictionary of run options typically coming from cmd line
        """
        if config_file:
            if config_file.endswith("BlueConfig"):
                raise ConfigurationError(
                    "Legacy format BlueConfig is not supported, please migrate to SONATA config"
                )
            import libsonata

            conf = libsonata.SimulationConfig.from_file(config_file)
            Nd.init(log_filename=conf.output.log_file)
        else:
            Nd.init()  # ensure/load neurodamus mods
        self._run_conf: dict  # Multi-cycle runs preserve this

        # The Recipe being None is allowed internally for e.g. setting up multi-cycle runs
        # It shall not be used as Public API
        if config_file is not None:
            # This is global initialization, happening once, regardless of number of
            # cycles
            log_stage("Setting up Neurodamus configuration")
            self._pc = Nd.pc
            self._spike_vecs = []
            self._spike_populations = []
            Nd.execute("cvode = new CVode()")
            SimConfig.init(config_file, options)
            if SimConfig.use_coreneuron:
                CoreConfig.output_root = SimConfig.output_root
                CoreConfig.datadir = SimConfig.coreneuron_datadir
                # Instantiate the CoreNEURON artificial cell object which is used to fill up
                # the empty ranks. This need to be done before the circuit is
                # finitialized
                CoreConfig.instantiate_artificial_cell()
                if SimConfig.restore_coreneuron:
                    CoreConfig.restore_path = SimConfig.restore
            self._run_conf = SimConfig.run_conf
            self._target_manager = TargetManager(self._run_conf)
            self._target_spec = TargetSpec(self._run_conf.get("CircuitTarget"))
            if SimConfig.use_neuron or SimConfig.coreneuron_direct_mode:
                self._sonatareport_helper = Nd.SonataReportHelper(Nd.dt, True)
            self._base_circuit: CircuitConfig = SimConfig.base_circuit
            self._extra_circuits = SimConfig.extra_circuits
            self._pr_cell_gid = get_debug_cell_gid(options)
            self._core_replay_file = ""
            self._is_ngv_run = any(
                c.Engine.__name__ == "NGVEngine" for c in self._extra_circuits.values() if c.Engine
            )
            self._initial_rss = 0
            self._cycle_i = 0
            self._n_cycles = 1
            self._shm_enabled = False
            self._dry_run_stats = None
        else:
            # Assert this is defined (if not multicyle runs are not properly set)
            self._run_conf

        # Init unconditionally
        self._circuits = CircuitManager()
        self._stim_list = None
        self._report_list = None
        self._stim_manager = None
        self._sim_ready = False
        self._jumpstarters = []
        self._cell_state_dump_t = None
        self._bbss = Nd.BBSaveState()

        # Register the global target and cell manager
        self._target_manager.register_target(self._circuits.global_target)
        self._target_manager.register_cell_manager(self._circuits.global_manager)

    #
    # public 'read-only' properties - object modification on user responsibility
    circuits = property(lambda self: self._circuits)
    target_manager = property(lambda self: self._target_manager)
    stim_manager = property(lambda self: self._stim_manager)
    stims = property(lambda self: self._stim_list)
    reports = property(lambda self: self._report_list)

    def all_circuits(self, exclude_disabled=True):
        if not exclude_disabled or self._base_circuit.CircuitPath:
            yield self._base_circuit
        yield from self._extra_circuits.values()

    # -
    def load_targets(self):
        """Initialize targets. Nodesets are loaded on demand."""
        # If a base population is specified register it before targets to create
        # on demand
        base_population = self._run_conf.get("BasePopulation")
        if base_population:
            logging.info("Default population selected: %s", base_population)
            PopulationNodes.create_pop(base_population, is_base_pop=True)

        for circuit in self.all_circuits():
            log_verbose("Loading targets for circuit %s", circuit._name or "(default)")
            self._target_manager.load_targets(circuit)

    # -
    @mpi_no_errors
    @timeit(name="Compute LB")
    def compute_load_balance(self):
        """In case the user requested load-balance this function instantiates a
        CellDistributor to split cells and balance those pieces across the available CPUs.
        """
        log_stage("Computing Load Balance")
        circuit = self._base_circuit
        for name, circuit in self._extra_circuits.items():
            if circuit.get("PopulationType") != "virtual":
                break
        if circuit.get("PopulationType") == "virtual":
            logging.warning(
                "Cannot calculate the load balance because only virtual populations were found"
            )
            return None
        logging.info("Activating experimental LB for Sonata circuit '%s'", name)

        if not circuit.CircuitPath:
            logging.info(" => No circuit for Load Balancing. Skipping... ")
            return None

        _ = PopulationNodes.offset_freezer()  # Dont offset while in loadbal

        # Info about the cells to be distributed
        target_spec = TargetSpec(circuit.CircuitTarget)
        target = self.target_manager.get_target(target_spec)

        # Check / set load balance mode
        lb_mode = LoadBalance.select_lb_mode(SimConfig, self._run_conf, target)
        if lb_mode == LoadBalanceMode.RoundRobin:
            return None
        if lb_mode == LoadBalanceMode.Memory:
            logging.info("Load Balancing ENABLED. Mode: Memory")
            filename = f"allocation_r{MPI.size}_c{SimConfig.modelbuilding_steps}.pkl.gz"

            file_exists = ospath.exists(filename)
            MPI.barrier()

            self._dry_run_stats = DryRunStats()
            if file_exists:
                alloc = self._dry_run_stats.import_allocation_stats(filename, self._cycle_i)
            else:
                logging.warning("Allocation file not found. Generating on-the-fly.")
                self._dry_run_stats.try_import_cell_memory_usage()
                cell_distributor = CellDistributor(circuit, self._target_manager, self._run_conf)
                cell_distributor.load_nodes(
                    None,
                    loader_opts={
                        "load_mode": "load_nodes_metype",
                        "dry_run_stats": self._dry_run_stats,
                    },
                )
                alloc, _, _ = self._dry_run_stats.distribute_cells_with_validation(
                    MPI.size,
                    SimConfig.modelbuilding_steps,
                    DryRunStats._MEMORY_USAGE_PER_METYPE_FILENAME,
                )
            for pop, ranks in alloc.items():
                for rank, gids in ranks.items():
                    logging.debug(f"Population: {pop}, Rank: {rank}, Number of GIDs: {len(gids)}")
            return alloc

        # Build load balancer as per requested options
        data_src = circuit.CircuitPath
        pop = target_spec.population
        load_balancer = LoadBalance(lb_mode, data_src, pop, self._target_manager)

        if load_balancer.valid_load_distribution(target_spec):
            logging.info("Load Balancing done.")
            return load_balancer

        logging.info("Could not reuse load balance data. Doing a Full Load-Balance")
        cell_dist = self._circuits.new_node_manager(circuit, self._target_manager, self._run_conf)
        with load_balancer.generate_load_balance(target_spec, cell_dist):
            # Instantiate a basic circuit to evaluate complexities
            cell_dist.finalize()
            self._circuits.global_manager.finalize()
            SimConfig.update_connection_blocks(self._circuits.alias)
            target_manager = self._target_manager
            self._create_synapse_manager(SynapseRuleManager, self._base_circuit, target_manager)

        # reset since we instantiated with RR distribution
        Nd.t = 0.0  # Reset time
        self.clear_model()

        return load_balancer

    # -
    @mpi_no_errors
    @timeit(name="Cell creation")
    def create_cells(self, load_balance=None):
        """Instantiate and distributes the cells of the network.
        Any targets will be updated to know which cells are local to the cpu.
        """
        if SimConfig.dry_run:
            logging.info("Memory usage after inizialization:")
            print_mem_usage()
            self._dry_run_stats = DryRunStats()
            self._dry_run_stats.try_import_cell_memory_usage()
            loader_opts = {"dry_run_stats": self._dry_run_stats}
        else:
            loader_opts = {}

        loader_opts["cycle_i"] = self._cycle_i

        # Check dynamic attributes required before loading cells
        SimConfig.check_cell_requirements(self.target_manager)

        log_stage("LOADING NODES")
        config = SimConfig.cli_options
        if not load_balance:
            logging.info("Load-balance object not present. Continuing Round-Robin...")
        # Always create a cell_distributor even if engine is disabled.
        # Fake CoreNeuron cells are created in it
        cell_distributor = CellDistributor(self._base_circuit, self._target_manager, self._run_conf)
        cell_distributor.load_nodes(load_balance, loader_opts=loader_opts)  # no-op if disabled
        self._circuits.register_node_manager(cell_distributor)

        # SUPPORT for extra/custom Circuits
        for name, circuit in self._extra_circuits.items():
            log_stage("Circuit %s", name)
            if config.restrict_node_populations and name not in config.restrict_node_populations:
                logging.warning("Skipped node population (restrict_node_populations)")
                continue
            self._circuits.new_node_manager(
                circuit,
                self._target_manager,
                self._run_conf,
                load_balancer=load_balance,
                loader_opts=loader_opts,
            )

        lfp_weights_file = self._run_conf.get("LFPWeightsPath")
        if lfp_weights_file:
            if SimConfig.use_coreneuron:
                lfp_manager = self._circuits.global_manager._lfp_manager
                cell_managers = self._circuits.global_manager._cell_managers
                population_list = [
                    manager.population_name
                    for manager in cell_managers
                    if manager.population_name is not None
                ]
                lfp_manager.load_lfp_config(lfp_weights_file, population_list)
            else:
                logging.warning("Online LFP supported only with CoreNEURON.")

        PopulationNodes.freeze_offsets()  # Dont offset further, could change gids

        # Let the cell managers have any final say in the cell objects
        log_stage("FINALIZING CIRCUIT CELLS")

        for cell_manager in self._circuits.all_node_managers():
            log_stage("Circuit %s", cell_manager.circuit_name or "(default)")
            if SimConfig.dry_run:
                cell_manager.finalize(dry_run_stats_obj=self._dry_run_stats)
            else:
                cell_manager.finalize()

        if SimConfig.dry_run:
            self._dry_run_stats.collect_all_mpi()
            self._dry_run_stats.export_cell_memory_usage()
            self._dry_run_stats.estimate_cell_memory()

        # Final bits after we have all cell managers
        self._circuits.global_manager.finalize()
        SimConfig.update_connection_blocks(self._circuits.alias)

    # -
    @mpi_no_errors
    @timeit(name="Synapse creation")
    def create_synapses(self):
        """Create synapses among the cells, handling connections that appear in the config file"""
        log_stage("LOADING CIRCUIT CONNECTIVITY")
        target_manager = self._target_manager
        manager_kwa = {
            "load_offsets": self._is_ngv_run,
            "dry_run_stats": self._dry_run_stats,
        }

        if circuit := self._base_circuit:
            self._create_synapse_manager(SynapseRuleManager, circuit, target_manager, **manager_kwa)

        for circuit in self._extra_circuits.values():
            Engine = circuit.Engine or METypeEngine
            SynManagerCls = Engine.InnerConnectivityCls
            self._create_synapse_manager(SynManagerCls, circuit, target_manager, **manager_kwa)

        MPI.check_no_errors()
        log_stage("Handling projections...")
        for pname, projection in SimConfig.projections.items():
            self._load_projections(pname, projection, **manager_kwa)

        if SimConfig.dry_run:
            self.syn_total_memory = self._dry_run_stats.collect_display_syn_counts()
            return

        log_stage("Configuring connections...")
        for conn_conf in SimConfig.connections.values():
            self._process_connection_configure(conn_conf)

        logging.info("Done, but waiting for all ranks")

    def _create_synapse_manager(self, ctype, conf, *args, **kwargs):
        """Create a synapse manager for intra-circuit connectivity"""
        log_stage("Circuit %s", conf._name or "(default)")
        if not conf.get("nrnPath"):
            logging.info(" => No connectivity set as internal. See projections")
            return

        if SimConfig.cli_options.restrict_connectivity >= 2:
            logging.warning("Skipped connectivity (restrict_connectivity)")
            return

        c_target = TargetSpec(conf.get("CircuitTarget"))
        if c_target.population is None:
            c_target.population = self._circuits.alias.get(conf._name)

        edge_file, *pop = conf.get("nrnPath").split(":")
        edge_pop = pop[0] if pop else None
        if not os.path.isabs(edge_file):
            edge_file = find_input_file(edge_file)
        src, dst = edge_node_pop_names(edge_file, edge_pop)

        logging.info("Processing edge file %s, pop: %s", edge_file, edge_pop)

        if src and dst and src != dst:
            raise ConfigurationError("Inner connectivity with different populations")

        dst = self.circuits.alias.get(dst, dst)
        if dst not in SimConfig.cli_options.restrict_node_populations:
            logging.warning("Skipped connectivity (restrict_node_populations)")
            return

        manager = self._circuits.get_create_edge_manager(
            ctype, src, dst, c_target, (conf, *args), **kwargs
        )
        self._load_connections(conf, manager)  # load internal connections right away

    def _process_connection_configure(self, conn_conf):
        source_t = TargetSpec(conn_conf["Source"])
        dest_t = TargetSpec(conn_conf["Destination"])
        source_t.population, dest_t.population = self._circuits.unalias_pop_keys(
            source_t.population, dest_t.population
        )
        src_target = self.target_manager.get_target(source_t)
        dst_target = self.target_manager.get_target(dest_t)
        # Loop over population pairs
        for src_pop in src_target.population_names:
            for dst_pop in dst_target.population_names:
                # Loop over all managers having connections between the populations
                for conn_manager in self._circuits.get_edge_managers(src_pop, dst_pop):
                    logging.debug("Using connection manager: %s", conn_manager)
                    conn_manager.configure_connections(conn_conf)

    # -
    def _load_connections(self, circuit_conf, conn_manager):
        if conn_manager.is_file_open:  # Base connectivity
            conn_manager.create_connections()

    # -
    @mpi_no_errors
    def _load_projections(self, pname, projection, **kw):
        """Check for Projection blocks"""
        target_manager = self._target_manager
<<<<<<< HEAD
        ptype = projection.get("Type")  # None, GapJunctions, NeuroGlial, NeuroModulation...
=======
        projection = compat.Map(projection).as_dict(True)
        # None, GapJunctions, NeuroGlial, NeuroModulation...
        ptype = projection.get("Type")
>>>>>>> b76cf69e
        ptype_cls = EngineBase.connection_types.get(ptype)
        source_t = TargetSpec(projection.get("Source"))
        dest_t = TargetSpec(projection.get("Destination"))

        if SimConfig.cli_options.restrict_connectivity >= 1:
            logging.warning("Skipped projections %s->%s (restrict_connectivity)", source_t, dest_t)
            return

        if not ptype_cls:
            raise RuntimeError(f"No Engine to handle connectivity of type '{ptype}'")

        ppath, *pop_name = projection["Path"].split(":")
        edge_pop_name = pop_name[0] if pop_name else None
        if not os.path.exists(ppath):
            ppath = self._find_projection_file(ppath)

        logging.info("Processing Edge file: %s", ppath)

        # Update the target spec with the actual populations
        src_pop, dst_pop = edge_node_pop_names(
            ppath, edge_pop_name, source_t.population, dest_t.population
        )
        source_t.population, dest_t.population = self._circuits.unalias_pop_keys(src_pop, dst_pop)
        src_target = self.target_manager.get_target(source_t)
        dst_target = self.target_manager.get_target(dest_t)

        # If the src_pop is not a known node population, allow creating a Virtual one
        src_populations = src_target.population_names or [source_t.population]

        for src_pop in src_populations:
            for dst_pop in dst_target.population_names:
                logging.info(" * %s (Type: %s, Src: %s, Dst: %s)", pname, ptype, src_pop, dst_pop)
                conn_manager = self._circuits.get_create_edge_manager(
                    ptype_cls,
                    src_pop,
                    dst_pop,
                    source_t,
                    (projection, target_manager),
                    **kw,  # args to ptype_cls if creating
                )
                logging.debug("Using connection manager: %s", conn_manager)
                proj_source = ":".join([ppath] + pop_name)
                conn_manager.open_edge_location(proj_source, projection, src_name=src_pop)
                conn_manager.create_connections(source_t.name, dest_t.name)

    # -
    def _find_projection_file(self, proj_path):
        """Determine the full path to a projection.
        The "Path" might specify the filename. If not, it will attempt the old 'proj_nrn.h5'
        """
        return self._find_config_file(
            proj_path, ("ProjectionPath", "CircuitPath"), alt_filename="proj_nrn.h5"
        )

    def _find_config_file(self, filepath, path_conf_entries=(), alt_filename=None):
        search_paths = [
            self._run_conf[path_key]
            for path_key in path_conf_entries
            if self._run_conf.get(path_key)
        ]
        return find_input_file(filepath, search_paths, alt_filename)

    # -
    @mpi_no_errors
    @timeit(name="Enable Stimulus")
    def enable_stimulus(self):
        """Iterate over any stimuli/stim injects defined in the config file given to the simulation
        and instantiate them.
        This iterates over the injects, getting the stim/target combinations
        and passes the raw text in field/value pairs to a StimulusManager object to interpret the
        text and instantiate an actual stimulus object.
        """
        if Feature.Stimulus not in SimConfig.cli_options.restrict_features:
            logging.warning("Skipped Stimulus (restrict_features)")
            return

        log_stage("Stimulus Apply.")

        # for each stimulus defined in the config file, request the stimmanager to
        # instantiate
        self._stim_manager = StimulusManager(self._target_manager)

        # build a dictionary of stims for faster lookup : useful when applying 10k+ stims
        # while we are at it, check if any stims are using extracellular
        has_extra_cellular = False
        stim_dict = {}
        for stim_name, stim in SimConfig.stimuli.items():
            if stim_name in stim_dict:
                raise ConfigurationError("Stimulus declared more than once: %s", stim_name)
            stim_dict[stim_name] = stim
            if stim.get("Mode") == "Extracellular":
                has_extra_cellular = True

        # Treat extracellular stimuli
        if has_extra_cellular:
            self._stim_manager.interpret_extracellulars(SimConfig.injects, SimConfig.stimuli)

        logging.info("Instantiating Stimulus Injects:")

        for name, inject in SimConfig.injects.items():
            target_spec = (
                TargetSpec(inject.get("Target"))
                if isinstance(inject.get("Target"), str)
                else TargetSpec(inject.get("Target").s)
            )
            stim_name = (
                inject.get("Stimulus")
                if isinstance(inject.get("Stimulus"), str)
                else inject.get("Stimulus").s
            )
            stim = stim_dict.get(stim_name)
            if stim is None:
                raise ConfigurationError(
                    "Stimulus Inject %s uses non-existing Stim %s", name, stim_name
                )

            stim_pattern = stim["Pattern"]
            if stim_pattern == "SynapseReplay":
                continue  # Handled by enable_replay

            logging.info(
                " * [STIM] %s: %s (%s) -> %s",
                name,
                stim_name,
                stim_pattern,
                target_spec,
            )
            self._stim_manager.interpret(target_spec, stim)

    # -
    @mpi_no_errors
    def enable_replay(self):
        """Activate replay according to config file. Call before connManager.finalize"""
        if Feature.Replay not in SimConfig.cli_options.restrict_features:
            logging.warning("Skipped Replay (restrict_features)")
            return

        log_stage("Handling Replay")

        if SimConfig.use_coreneuron and bool(self._core_replay_file):
            logging.info(" -> [REPLAY] Reusing stim file from previous cycle")
            return

        replay_dict = {}
        for stim_name, stim in SimConfig.stimuli.items():
            pattern = (
                stim.get("Pattern")
                if isinstance(stim.get("Pattern"), str)
                else stim.get("Pattern").s
            )
            if pattern == "SynapseReplay":
                replay_dict[stim_name] = stim

        for name, inject in SimConfig.injects.items():
            target = inject["Target"]
            source = inject.get("Source")
            stim_name = inject["Stimulus"]
            connectivity_type = inject.get("Type")
            stim = replay_dict.get(stim_name)
            if stim is None:  # It's a non-replay inject. Injects are checked in enable_stimulus
                continue

            # Since saveUpdate merge there are two delay concepts:
            #  - shift: times are shifted (previous delay)
            #  - delay: Spike replays are suppressed until a certain time
            tshift = Nd.t if stim.get("Timing") == "Relative" else 0.0
            delay = stim.get("Delay", 0.0)
            logging.info(
                " * [SYN REPLAY] %s (%s -> %s, time shift: %d, delay: %d)",
                name,
                stim_name,
                target,
                tshift,
                delay,
            )
            self._enable_replay(source, target, stim, tshift, delay, connectivity_type)

    # -
    def _enable_replay(
        self, source, target, stim_conf, tshift=0.0, delay=0.0, connectivity_type=None
    ):
        spike_filepath = find_input_file(stim_conf["SpikeFile"])
        ptype_cls = EngineBase.connection_types.get(connectivity_type)
        src_target = self.target_manager.get_target(source)
        dst_target = self.target_manager.get_target(target)

        if SimConfig.restore_coreneuron:
            pop_offsets, alias_pop = CircuitManager.read_population_offsets(read_virtual_pop=True)

        for src_pop in src_target.population_names:
            try:
                log_verbose("Loading replay spikes for population '%s'", src_pop)
                spike_manager = SpikeManager(spike_filepath, tshift, src_pop)  # Disposable
            except MissingSpikesPopulationError:
                logging.info("  > No replay for src population: '%s'", src_pop)
                continue

            for dst_pop in dst_target.population_names:
                src_pop_str, dst_pop_str = src_pop or "(base)", dst_pop or "(base)"

                if SimConfig.restore_coreneuron:  # Node and Edges managers not initialized
                    src_pop_offset = (
                        pop_offsets[src_pop]
                        if src_pop in pop_offsets
                        else pop_offsets[alias_pop[src_pop]]
                    )
                else:
                    conn_manager = self._circuits.get_edge_manager(src_pop, dst_pop, ptype_cls)
                    if not conn_manager and SimConfig.cli_options.restrict_connectivity >= 1:
                        continue
                    assert conn_manager, f"Missing edge manager for {src_pop_str} -> {dst_pop_str}"
                    src_pop_offset = conn_manager.src_pop_offset

                logging.info(
                    "=> Population pathway %s -> %s. Source offset: %d",
                    src_pop_str,
                    dst_pop_str,
                    src_pop_offset,
                )
                conn_manager.replay(spike_manager, source, target, delay)

    # -
    @mpi_no_errors
    @timeit(name="Enable Modifications")
    def enable_modifications(self):
        """Iterate over any Modification blocks read from the config file and apply them to the
        network. The steps needed are more complex than NeuronConfigures, so the user should not be
        expected to write the hoc directly, but rather access a library of already available mods.
        """
        # mod_mananger gets destroyed when function returns (not required)
        # mod_manager = Nd.ModificationManager(self._target_manager.hoc)
        log_stage("Enabling modifications...")

        mod_manager = ModificationManager(self._target_manager)
        for name, mod_info in SimConfig.modifications.items():
            target_spec = TargetSpec(mod_info["Target"])
            logging.info(" * [MOD] %s: %s -> %s", name, mod_info["Type"], target_spec)
            mod_manager.interpret(target_spec, mod_info)

    # Reporting
    ReportParams = namedtuple(
        "ReportParams",
        "name, rep_type, report_on, unit, format, dt, start, end, output_dir, scaling",
    )

    # -
    # @mpi_no_errors - not required since theres a call inside before make_comm()
    @timeit(name="Enable Reports")
    def enable_reports(self):
        """Iterate over reports defined in the config file and instantiate them."""
        log_stage("Reports Enabling")
        n_errors = 0
        reports_conf = {name: conf for name, conf in SimConfig.reports.items() if conf["Enabled"]}
        self._report_list = []

        # Create a map of offsets so that it can be used even on coreneuron save-restore
        if self._circuits.initialized():
            self._circuits.write_population_offsets()
            pop_offsets_alias = self._circuits.get_population_offsets()
        else:
            pop_offsets_alias = CircuitManager.read_population_offsets()
        if SimConfig.use_coreneuron and not SimConfig.restore_coreneuron:
            CoreConfig.write_report_count(len(reports_conf))

        for rep_name, rep_conf in reports_conf.items():
            target_spec = TargetSpec(rep_conf["Target"])
            target = self._target_manager.get_target(target_spec)

            # Build final config. On errors log, stop only after all reports processed
            rep_params = self._report_build_params(rep_name, rep_conf, target, pop_offsets_alias)
            if rep_params is None:
                n_errors += 1
                continue

            if SimConfig.use_coreneuron and MPI.rank == 0:
                if not self._report_write_coreneuron_config(rep_conf, target, rep_params):
                    n_errors += 1
                    continue

            if SimConfig.restore_coreneuron:
                continue  # we dont even need to initialize reports

            has_gids = len(self._circuits.global_manager.get_final_gids()) > 0
            report = Report(*rep_params, SimConfig.use_coreneuron) if has_gids else None

            # With coreneuron direct mode, enable fast membrane current calculation
            # for i_membrane
            if (
                SimConfig.coreneuron_direct_mode and "i_membrane" in rep_params.report_on
            ) or rep_params.rep_type == "lfp":
                Nd.cvode.use_fast_imem(1)

            if not SimConfig.use_coreneuron or rep_params.rep_type == "Synapse":
                try:
                    self._report_setup(report, rep_conf, target, rep_params.rep_type)
                except Exception as e:
                    logging.exception("Error setting up report '%s': %s", rep_name, e)
                    n_errors += 1
                    continue

            # Custom reporting. TODO: Move `_report_setup` to cellManager.enable_report
            target_population = target_spec.population or self._target_spec.population
            cell_manager = self._circuits.get_node_manager(target_population)
            cell_manager.enable_report(report, target, SimConfig.use_coreneuron)

            self._report_list.append(report)

        if n_errors > 0:
            raise Exception("%d reporting errors detected. Terminating" % (n_errors,))

        MPI.check_no_errors()

        self._reports_init(pop_offsets_alias)

    def _report_build_params(self, rep_name, rep_conf, target, pop_offsets_alias_pop):
        sim_end = self._run_conf["Duration"]
        rep_type = rep_conf["Type"]
        start_time = rep_conf["StartTime"]
        end_time = rep_conf.get("EndTime", sim_end)
        rep_dt = rep_conf["Dt"]
        rep_format = rep_conf["Format"]

        lfp_disabled = not self._circuits.global_manager._lfp_manager._lfp_file
        if rep_type == "lfp" and lfp_disabled:
            logging.error(
                "LFP reports are disabled. Electrodes file might be missing"
                " or simulator is not set to CoreNEURON"
            )
            return None
        logging.info(
            " * %s (Type: %s, Target: %s, Dt: %f)",
            rep_name,
            rep_type,
            rep_conf["Target"],
            rep_dt,
        )

        if rep_format != "SONATA":
            if MPI.rank == 0:
                logging.error("Unsupported report format: '%s'. Use 'SONATA' instead.", rep_format)
                return None

        if Nd.t > 0:
            start_time += Nd.t
            end_time += Nd.t
        end_time = min(end_time, sim_end)
        if start_time > end_time:
            if MPI.rank == 0:
                logging.error("Report/Sim End-time (%s) before Start (%g).", end_time, start_time)
            return None

        if rep_dt < Nd.dt:
            if MPI.rank == 0:
                logging.error("Invalid report dt %f < %f simulation dt", rep_dt, Nd.dt)
            return None

        rep_target = TargetSpec(rep_conf["Target"])
        population_name = (
            rep_target.population or self._target_spec.population or self._default_population
        )
        log_verbose("Report on Population: %s, Target: %s", population_name, rep_target.name)

        report_on = rep_conf["ReportOn"]
        return self.ReportParams(
            os.path.basename(rep_conf.get("FileName", rep_name)),
            rep_type,  # rep type is case sensitive !!
            report_on,
            rep_conf["Unit"],
            rep_format,
            rep_dt,
            start_time,
            end_time,
            SimConfig.output_root,
            rep_conf.get("Scaling"),
        )

    def _report_write_coreneuron_config(self, rep_conf, target, rep_params):
        target_spec = TargetSpec(rep_conf["Target"])

        # For restore case with no change in reporting, we can directly update the end time.
        # Note: If different reports are needed during restore, this workflow
        # needs to be adapted.
        if SimConfig.restore_coreneuron:
            CoreConfig.update_tstop(rep_params.name, target_spec.name, rep_params.end)
            return True

        # for sonata config, compute target_type from user inputs
        if "Sections" in rep_conf and "Compartments" in rep_conf:

            def _compute_corenrn_target_type(section_type, compartment_type):
                sections = ["all", "soma", "axon", "dend", "apic"]
                compartments = ["center", "all"]
                if section_type not in sections:
                    raise ConfigurationError(f"Report: invalid section type '{section_type}'")
                if compartment_type not in compartments:
                    raise ConfigurationError(f"Report: invalid compartment type {compartment_type}")
                if section_type == "all":  # for "all sections", support only target_type=0
                    return 0
                # 0=Compartment, Section { 2=Soma, 3=Axon, 4=Dendrite, 5=Apical,
                # 6=SomaAll ... }
                return sections.index(section_type) + 1 + 4 * compartments.index(compartment_type)

            section_type = rep_conf.get("Sections")
            compartment_type = rep_conf.get("Compartments")
            target_type = _compute_corenrn_target_type(section_type, compartment_type)

        reporton_comma_separated = ",".join(rep_params.report_on.split())
        core_report_params = (
            (
                rep_params.name,
                target_spec.name,
                rep_params.rep_type,
                reporton_comma_separated,
            )
            + rep_params[3:5]
            + (target_type,)
            + rep_params[5:8]
            + (target.get_gids(), SimConfig.corenrn_buff_size)
        )
        CoreConfig.write_report_config(*core_report_params)
        return True

    def _report_setup(self, report, rep_conf, target, rep_type):
        # TODO: Move to Cell Distributor and avoid inner loop conditions
        global_manager = self._circuits.global_manager

        if rep_type not in {"compartment", "Summation", "Synapse", "lfp"}:
            raise ConfigurationError(f"Unsupported report type: {rep_type}")

        # Go through the target members, one cell at a time. We give a cell reference
        # For summation targets - check if we were given a Cell target because we really
        # want all points of the cell which will ultimately be collapsed to a single
        # value on the soma. Otherwise, get target points as normal.
        sections = rep_conf.get("Sections")
        compartments = rep_conf.get("Compartments")
        sum_currents_into_soma = sections == "soma" and compartments == "center"
        # In case of summation in the soma, we need all points anyway
        if sum_currents_into_soma and rep_type == "Summation":
            sections = "all"
            compartments = "all"
        points = self._target_manager.getPointList(
            target, sections=sections, compartments=compartments
        )
        for point in points:
            gid = point.gid
            pop_name, pop_offset = global_manager.getPopulationInfo(gid)
            cell = global_manager.get_cellref(gid)
            spgid = global_manager.getSpGid(gid)

            # may need to take different actions based on report type
            if rep_type == "compartment":
                report.add_compartment_report(cell, point, spgid, pop_name, pop_offset)
            elif rep_type == "Summation":
                report.add_summation_report(
                    cell, point, sum_currents_into_soma, spgid, pop_name, pop_offset
                )
            elif rep_type == "Synapse":
                report.add_synapse_report(cell, point, spgid, pop_name, pop_offset)

    def _reports_init(self, pop_offsets_alias):
        if SimConfig.restore_coreneuron:
            return

        pop_offsets = pop_offsets_alias[0]
        if SimConfig.use_coreneuron:
            # write spike populations
            if hasattr(CoreConfig, "write_population_count"):
                # Do not count populations with None pop_name
                pop_count = len(pop_offsets) - 1 if None in pop_offsets else len(pop_offsets)
                CoreConfig.write_population_count(pop_count)
            for pop_name, offset in pop_offsets.items():
                if pop_name is not None:
                    CoreConfig.write_spike_population(pop_name or "All", offset)
            spike_path = self._run_conf.get("SpikesFile")
            if spike_path is not None:
                # Get only the spike file name
                file_name = spike_path.split("/")[-1]
            else:
                file_name = "out.h5"
            CoreConfig.write_spike_filename(file_name)
        else:
            # Report Buffer Size hint in MB.
            reporting_buffer_size = self._run_conf.get("ReportingBufferSize")
            if reporting_buffer_size is not None:
                self._sonatareport_helper.set_max_buffer_size_hint(reporting_buffer_size)

            # once all reports are created, we finalize the communicator for any reports
            self._sonatareport_helper.make_comm()
            self._sonatareport_helper.prepare_datasets()

    # -
    @mpi_no_errors
    def execute_neuron_configures(self):
        """Iterate over any NeuronConfigure blocks from the config file.
        These are simple hoc statements that can be executed with minimal substitutions
        """
        printed_warning = False

        for config in SimConfig.configures.values():
            if not printed_warning:
                logging.warning("NeuronConfigure block is deprecated")
                printed_warning = True

            target_name = config.get("Target").s
            configure_str = config.get("Configure").s
            log_verbose(
                'Apply configuration "%s" on target %s',
                config.get("Configure").s,
                target_name,
            )

            points = self._target_manager.getPointList(target_name)
            # iterate the pointlist and execute the command on the section
            for tpoint_list in points:
                for sec_i, sc in enumerate(tpoint_list.sclst):
                    if not sc.exists():
                        continue
                    x = tpoint_list.x[sec_i]
                    tstr = configure_str.replace("%s", Nd.secname(sec=sc.sec))
                    tstr = tstr.replace("%g", f"{x:g}")
                    Nd.execute1(tstr, sec=sc.sec)

    # -
    @mpi_no_errors
    def sim_init(self, corenrn_gen=None, **sim_opts):
        """Finalize the model and prepare to run simulation.

        After finalizing the model, will eventually write coreneuron config
        and initialize the neuron simulation if applicable.

        Args:
            corenrn_gen: Whether to generate coreneuron config. Default: None (if required)
            sim_opts - override _finalize_model options. E.g. spike_compress
        """
        if self._sim_ready:
            return self._pc

        if not len(self._circuits.all_node_managers()):
            raise RuntimeError("No CellDistributor was initialized. Please create a circuit.")

        self._finalize_model(**sim_opts)

        if corenrn_gen is None:
            corenrn_gen = SimConfig.use_coreneuron
        if corenrn_gen:
            self._sim_corenrn_write_config()

        if SimConfig.use_neuron or SimConfig.coreneuron_direct_mode:
            self._sim_init_neuron()

        if ospath.isfile("debug_gids.txt"):
            self.dump_circuit_config()
        if self._pr_cell_gid:
            self.dump_cell_config()

        self._sim_ready = True
        return self._pc

    # -
    @mpi_no_errors
    @timeit(name="Model Finalized")
    def _finalize_model(self, spike_compress=3):
        """Set up simulation run parameters and initialization.

        Handles setup_transfer, spike_compress, _record_spikes, stdinit, forward_skip, timeout
        Args:
            spike_compress: The spike_compress() parameters (tuple or int)
        """
        logging.info("Preparing to run simulation...")
        for mgr in self._circuits.all_node_managers():
            mgr.pre_stdinit()

        is_save_state = SimConfig.save or SimConfig.restore
        self._pc.setup_transfer()

        if spike_compress and not is_save_state and not self._is_ngv_run:
            # multisend 13 is combination of multisend(1) + two_phase(8) + two_intervals(4)
            # to activate set spike_compress=(0, 0, 13)
            if SimConfig.loadbal_mode == LoadBalanceMode.Memory:
                logging.info("Disabling spike compression for Memory Load Balance")
                spike_compress = False
            if not isinstance(spike_compress, tuple):
                spike_compress = (spike_compress, 1, 0)
            self._pc.spike_compress(*spike_compress)

        # LFP calculation requires WholeCell balancing and extracellular mechanism.
        # This is incompatible with efficient caching atm AND Incompatible with
        # mcd & Glut
        if not self._is_ngv_run:
            Nd.cvode.cache_efficient("ElectrodesPath" not in self._run_conf)
        self._pc.set_maxstep(4)
        with timeit(name="stdinit"):
            Nd.stdinit()

        logging.info("Executing actions after stdinit...")
        for mgr in self._circuits.all_node_managers():
            mgr.post_stdinit()

    # -
    def _sim_init_neuron(self):
        # === Neuron specific init ===
        restore_path = SimConfig.restore
        fwd_skip = self._run_conf.get("ForwardSkip", 0)

        if fwd_skip and not restore_path:
            logging.info("Initializing with ForwardSkip %d ms", fwd_skip)
            Nd.t = -1e9
            prev_dt = Nd.dt
            Nd.dt = fwd_skip * 0.1
            for flushIndex in range(10):
                Nd.fadvance()
            Nd.dt = prev_dt
            Nd.t = 0
            Nd.frecord_init()

        # create a spike_id vector which stores the pairs for spikes and timings for
        # every engine
        for cell_manager in self._circuits.all_node_managers():
            if cell_manager.population_name is not None:
                self._spike_populations.append(
                    (cell_manager.population_name, cell_manager.local_nodes.offset)
                )
                self._spike_vecs.append(
                    cell_manager.record_spikes()
                    if cell_manager.record_spikes()
                    else (Nd.Vector(), Nd.Vector())
                )

        self._pc.timeout(200)  # increase by 10x

        if restore_path:
            with timeit(name="restoretime"):
                logging.info("Restoring state...")
                self._stim_manager.saveStatePreparation(self._bbss)
                self._bbss.vector_play_init()
                self._restart_events()  # On restore the event queue is cleared
                return  # Upon restore sim is ready

    # -
    def _restart_events(self):
        logging.info("Restarting connections events (Replay and Spont Minis)")
        for syn_manager in self._circuits.all_synapse_managers():
            syn_manager.restart_events()

    @contextmanager
    def _coreneuron_ensure_all_ranks_have_gids(self, corenrn_data):
        local_gid_count = sum(
            len(manager.local_nodes) for manager in self._circuits.all_node_managers()
        )
        if local_gid_count > 0:
            yield
            return

        # create a fake node with a fake population "zzz" to get an unused gid.
        # It only works with a single cycles without enough cells, but in
        #  _instantiate_simulation we made sure we limit the number of cycles
        log_verbose("Creating fake gid for CoreNeuron")
        pop_group = PopulationNodes.get("zzz", create=True)
        fake_gid = pop_group.offset + 1 + MPI.rank
        # Add the fake cell to the base manager
        base_manager = self._circuits.base_cell_manager
        base_manager.load_artificial_cell(fake_gid, CoreConfig.artificial_cell_object)
        yield

        # register_mapping() doesn't work for this artificial cell as somatic attr is
        # missing, so create a dummy mapping file manually, required for reporting
        cur_files = glob.glob(f"{corenrn_data}/*_3.dat")
        example_mapfile = cur_files[0]
        with open(example_mapfile, "rb") as f_mapfile:
            # read the version from the existing mapping file generated by coreneuron
            coredata_version = f_mapfile.readline().rstrip().decode("ascii")
        mapping_file = ospath.join(corenrn_data, "%d_3.dat" % fake_gid)
        if not ospath.isfile(mapping_file):
            with open(mapping_file, "w") as dummyfile:
                dummyfile.write(f"{coredata_version}\n0\n")

    # -
    def _sim_corenrn_configure_datadir(self, corenrn_restore, coreneuron_direct_mode):
        corenrn_datadir = SimConfig.coreneuron_datadir
        os.makedirs(corenrn_datadir, exist_ok=True)
        if coreneuron_direct_mode:
            return corenrn_datadir
        corenrn_datadir_shm = SHMUtil.get_datadir_shm(corenrn_datadir)

        # Clean-up any previous simulations in the same output directory
        if self._cycle_i == 0 and corenrn_datadir_shm:
            subprocess.call(["/bin/rm", "-rf", corenrn_datadir_shm])

        # Ensure that we have a folder in /dev/shm (i.e., 'SHMDIR' ENV variable)
        if SimConfig.cli_options.enable_shm and not corenrn_datadir_shm:
            logging.warning("Unknown SHM directory for model file transfer in CoreNEURON.")
        # Try to configure the /dev/shm folder as the output directory for the files
        elif (
            self._cycle_i == 0
            and not corenrn_restore
            and (SimConfig.cli_options.enable_shm and SimConfig.delete_corenrn_data)
        ):
            # Check for the available memory in /dev/shm and estimate the RSS by multiplying
            # the number of cycles in the multi-step model build with an approximate
            # factor
            mem_avail = SHMUtil.get_mem_avail()
            shm_avail = SHMUtil.get_shm_avail()
            initial_rss = self._initial_rss
            current_rss = SHMUtil.get_node_rss()
            factor = SHMUtil.get_shm_factor()
            rss_diff = (current_rss - initial_rss) if initial_rss < current_rss else current_rss
            # 'rss_diff' prevents <0 estimates
            rss_req = int(rss_diff * self._n_cycles * factor)

            # Sync condition value with all ranks to ensure that all of them can use
            # /dev/shm
            shm_possible = (rss_req < shm_avail) and (rss_req < mem_avail)
            if MPI.allreduce(int(shm_possible), MPI.SUM) == MPI.size:
                logging.info("SHM file transfer mode for CoreNEURON enabled")

                # Create SHM folder and links to GPFS for the global data structures
                os.makedirs(corenrn_datadir_shm, exist_ok=True)

                # Important: These three files must be available on every node, as they are shared
                #            across all of the processes. The trick here is to fool NEURON into
                #            thinking that the files are written in /dev/shm, but they are actually
                #            written on GPFS. The workflow is identical, meaning that rank 0 writes
                #            the content and every other rank reads it afterwards in CoreNEURON.
                for filename in ("bbcore_mech.dat", "files.dat", "globals.dat"):
                    path = os.path.join(corenrn_datadir, filename)
                    path_shm = os.path.join(corenrn_datadir_shm, filename)

                    try:
                        os.close(os.open(path, os.O_CREAT))
                        os.symlink(path, path_shm)
                    except FileExistsError:
                        pass  # Ignore if other process has already created it

                # Update the flag to confirm the configuration
                self._shm_enabled = True
            else:
                logging.warning(
                    "Unable to utilize SHM for model file transfer in CoreNEURON. "
                    "Increase the number of nodes to reduce the memory footprint "
                    "(Current use node: %d MB / SHM Limit: %d MB / Mem. Limit: %d MB)",
                    (rss_req >> 20),
                    (shm_avail >> 20),
                    (mem_avail >> 20),
                )
        return corenrn_datadir if not self._shm_enabled else corenrn_datadir_shm

    # -
    @timeit(name="corewrite")
    def _sim_corenrn_write_config(self, corenrn_restore=False):
        log_stage("Dataset generation for CoreNEURON")
        CoreConfig.datadir = self._sim_corenrn_configure_datadir(
            corenrn_restore, SimConfig.coreneuron_direct_mode
        )
        fwd_skip = self._run_conf.get("ForwardSkip", 0) if not corenrn_restore else 0

        if not corenrn_restore:
            CompartmentMapping(self._circuits.global_manager).register_mapping()
            if not SimConfig.coreneuron_direct_mode:
                with self._coreneuron_ensure_all_ranks_have_gids(CoreConfig.datadir):
                    self._pc.nrnbbcore_write(CoreConfig.datadir)
                    MPI.barrier()  # wait for all ranks to finish corenrn data generation

        CoreConfig.write_sim_config(
            Nd.tstop,
            Nd.dt,
            fwd_skip,
            self._pr_cell_gid or -1,
            getattr(SimConfig, "celsius", 34.0),
            getattr(SimConfig, "v_init", -65.0),
            self._core_replay_file,
            SimConfig.rng_info.getGlobalSeed(),
            int(SimConfig.cli_options.model_stats),
            int(self._run_conf["EnableReports"]),
        )
        # Wait for rank0 to write the sim config file
        MPI.barrier()

        logging.info(f" => Dataset written to '{CoreConfig.datadir}'")

    # -
    def run_all(self):
        """Run the whole simulation according to the simulation config file"""
        if not self._sim_ready:
            self.sim_init()

        timings = None
        if SimConfig.use_neuron:
            timings = self._run_neuron()
            self.sonata_spikes()
        if SimConfig.use_coreneuron:
            print_mem_usage()
            if not SimConfig.coreneuron_direct_mode:
                self.clear_model(avoid_clearing_queues=False)
            self._run_coreneuron()
            if SimConfig.coreneuron_direct_mode:
                self.sonata_spikes()
        return timings

    # -
    @return_neuron_timings
    def _run_neuron(self):
        if MPI.rank == 0:
            _ = SimulationProgress()
        self.solve()
        logging.info("Simulation finished.")

    # -
    def _run_coreneuron(self):
        logging.info("Launching simulation with CoreNEURON")
        CoreConfig.psolve_core(
            getattr(SimConfig, "save", None),
            getattr(SimConfig, "restore", None),
            SimConfig.coreneuron_direct_mode,
        )

    def _sim_event_handlers(self, tstart, tstop):
        """Create handlers for "in-simulation" events, like activating delayed
        connections, execute Save-State, etc
        """
        events = defaultdict(list)  # each key (time) points to a list of handlers

        if SimConfig.save:
            tsave = SimConfig.save_time or SimConfig.tstop  # Consider 0 as the end too!
            save_f = self._create_save_handler(tsave)
            events[tsave].append(save_f)

        event_list = [(t, events[t]) for t in sorted(events)]
        return event_list

    # -
    def _create_save_handler(self, tsave):
        @timeit(name="savetime")
        def save_f():
            logging.info("Saving State... (t=%f)", tsave)
            MPI.barrier()
            self._stim_manager.saveStatePreparation(self._bbss)
            log_verbose("SaveState Initialization Done")

            # If event at the end of the sim we can actually clearModel() before
            # savestate()
            if SimConfig.save_time is None:
                log_verbose("Clearing model prior to final save")
                self._sonatareport_helper.flush()

            self.dump_cell_config()
            # Clear the model after saving state as the pointers are being recorded in
            # reportinglib
            if SimConfig.save_time is None:
                self.clear_model()
            logging.info(" => Save done successfully")

        return save_f

    # -
    @mpi_no_errors
    @timeit(name="psolve")
    def solve(self, tstop=None):
        """Call solver with a given stop time (default: whole interval).
        Be sure to have sim_init()'d the simulation beforehand
        """
        if not self._sim_ready:
            raise ConfigurationError("Initialize simulation first")

        tstart = Nd.t
        tstop = tstop or Nd.tstop
        event_list = self._sim_event_handlers(tstart, tstop)

        # NOTE: _psolve_loop is called among events in order to eventually split long
        # simulation blocks, where one or more report flush(es) can happen. It is a simplified
        # design relatively to the original version where the report checkpoint would not happen
        # before the checkpoint timeout (25ms default). However there shouldn't be almost any
        # performance penalty since the simulation is already halted between events.

        logging.info("Running simulation until t=%d ms", tstop)
        t = tstart  # default if there are no events
        for t, events in event_list:
            self._psolve_loop(t)
            for event in events:
                event()
            self.dump_cell_config()  # Respect prCellGid on every state change
        # Run until the end
        if t < tstop:
            self._psolve_loop(tstop)
            self.dump_cell_config()

        # Final flush
        self._sonatareport_helper.flush()

    # psolve_loop: There was an issue where MPI collective routines for reporting and spike exchange
    # are mixed such that some cpus are blocked waiting to complete reporting while others to
    # finish spike exchange. As a work-around, periodically halt simulation and flush reports
    # Default is 25 ms / cycle
    def _psolve_loop(self, tstop):
        cur_t = round(Nd.t, 2)  # fp innnacuracies could lead to infinitesimal loops
        buffer_t = SimConfig.buffer_time
        for _ in range(math.ceil((tstop - cur_t) / buffer_t)):
            next_flush = min(tstop, cur_t + buffer_t)
            self._pc.psolve(next_flush)
            cur_t = next_flush
        Nd.t = cur_t

    # -
    @mpi_no_errors
    def clear_model(self, avoid_creating_objs=False, avoid_clearing_queues=True):
        """Clears appropriate lists and other stored references.
        For use with intrinsic load balancing. After creating and evaluating the network using
        round robin distribution, we want to clear the cells and synapses in order to have a
        clean slate on which to instantiate the balanced cells.
        """
        logging.info("Clearing model")
        self._pc.gid_clear()
        self._target_manager.clear_simulation_data()

        if not avoid_creating_objs:
            if SimConfig.use_neuron:
                if self._sonatareport_helper:
                    self._sonatareport_helper.clear()

        Node.__init__(self, None, None)  # Reset vars

        # Clear BBSaveState
        self._bbss.ignore()

        # Shrink ArrayPools holding mechanism's data in NEURON
        pool_shrink()

        # Free event queues in NEURON
        if not avoid_clearing_queues:
            free_event_queues()

        # Garbage collect all Python objects without references
        gc.collect()

        # Finally call malloc_trim to return all the freed pages back to the OS
        trim_memory()
        print_mem_usage()

    # -------------------------------------------------------------------------
    #  output
    # -------------------------------------------------------------------------

    def sonata_spikes(self):
        """Write the spike events that occured on each node into a single output SONATA file."""
        output_root = SimConfig.output_root
        if hasattr(self._sonatareport_helper, "create_spikefile"):
            # Write spike report for multiple populations if exist
            spike_path = self._run_conf.get("SpikesFile")
            if spike_path is not None:
                # Get only the spike file name
                file_name = spike_path.split("/")[-1]
            else:
                file_name = "out.h5"
            # create a sonata spike file
            self._sonatareport_helper.create_spikefile(output_root, file_name)
            # write spikes per population
            for (population, population_offset), (spikevec, idvec) in zip(
                self._spike_populations, self._spike_vecs
            ):
                extra_args = (
                    (population, population_offset) if population else ("All", population_offset)
                )
                self._sonatareport_helper.add_spikes_population(spikevec, idvec, *extra_args)
            # write all spike populations
            self._sonatareport_helper.write_spike_populations()
            # close the spike file
            self._sonatareport_helper.close_spikefile()
        else:
            # fallback: write spike report with one single population "ALL"
            logging.warning(
                "Writing spike reports with multiple populations is not supported. "
                "If needed, please update to a newer version of neurodamus."
            )
            population = self._target_spec.population or "All"
            extra_args = (population,)
            self._sonatareport_helper.write_spikes(spikevec, idvec, output_root, *extra_args)

    def dump_cell_config(self):
        if not self._pr_cell_gid:
            return
        if self._cell_state_dump_t == Nd.t:  # avoid duplicating output
            return
        log_verbose("Dumping info about cell %d", self._pr_cell_gid)
        simulator = "CoreNeuron" if SimConfig.use_coreneuron else "Neuron"
        self._pc.prcellstate(self._pr_cell_gid, f"py_{simulator}_t{Nd.t}")
        self._cell_state_dump_t = Nd.t

    # -
    def dump_circuit_config(self, suffix="nrn_python"):
        gidvec = self._circuits.base_cell_manager.local_nodes.final_gids()
        log_stage("Dumping cells state")
        suffix += "_t=" + str(Nd.t)

        if not ospath.isfile("debug_gids.txt"):
            logging.info("Debugging all gids")
            gids = gidvec
        else:
            gids = []
            for line in open("debug_gids.txt"):
                line = line.strip()
                if not line:
                    continue
                gid = int(line)
                if gid in gidvec:
                    gids.append(gid)
            if len(gids):
                log_all(
                    logging.INFO,
                    "Rank %d: Debugging %d gids from debug_gids.txt",
                    MPI.rank,
                    len(gids),
                )

        for gid in gids:
            self._pc.prcellstate(gid, suffix)

    def cleanup(self):
        """Have the compute nodes wrap up tasks before exiting."""
        # MemUsage constructor will do MPI communications
        print_mem_usage()

        # Coreneuron runs clear the model before starting
        if not SimConfig.use_coreneuron or SimConfig.simulate_model is False:
            self.clear_model(avoid_creating_objs=True)

        if SimConfig.delete_corenrn_data and not SimConfig.dry_run:
            with timeit(name="Delete corenrn data"):
                self._delete_corenrn_data()
                MPI.barrier()

    @run_only_rank0
    def _delete_corenrn_data(self):
        data_folder = SimConfig.coreneuron_datadir
        logging.info("Deleting intermediate data in %s", data_folder)

        if ospath.islink(data_folder):
            # in restore, coreneuron data is a symbolic link
            os.unlink(data_folder)
        else:
            subprocess.call(["/bin/rm", "-rf", data_folder])
        os.remove(ospath.join(SimConfig.output_root, "sim.conf"))
        if self._run_conf["EnableReports"]:
            os.remove(ospath.join(SimConfig.output_root, "report.conf"))

        # Delete the SHM folder if it was used
        if self._shm_enabled:
            data_folder_shm = SHMUtil.get_datadir_shm(data_folder)
            logging.info("Deleting intermediate SHM data in %s", data_folder_shm)
            subprocess.call(["/bin/rm", "-rf", data_folder_shm])


# Helper class
# ------------
class Neurodamus(Node):
    """A high level interface to Neurodamus"""

    def __init__(self, config_file, auto_init=True, logging_level=None, **user_opts):
        """Creates and initializes a neurodamus run node

        As part of Initiazation it calls:
         * load_targets
         * compute_load_balance
         * Build the circuit (cells, synapses, GJs)
         * Add stimulus & replays
         * Activate reports if requested

        Args:
            config_file: The simulation config recipe file
            logging_level: (int) Redefine the global logging level.
                0 - Only warnings / errors
                1 - Info messages (default)
                2 - Verbose
                3 - Debug messages
            user_opts: Options to Neurodamus overriding the simulation config file
        """
        enable_reports = not user_opts.pop("disable_reports", False)

        if logging_level is not None:
            GlobalConfig.verbosity = logging_level

        Node.__init__(self, config_file, user_opts)
        # Use the run_conf dict to avoid passing it around
        self._run_conf["EnableReports"] = enable_reports
        self._run_conf["AutoInit"] = auto_init

        if SimConfig.dry_run:
            self.load_targets()
            self.create_cells()
            self.create_synapses()
            return

        if SimConfig.restore_coreneuron:
            self._coreneuron_restore()
        elif SimConfig.build_model:
            self._instantiate_simulation()

        # Remove .SUCCESS file if exists
        self._success_file = SimConfig.config_file + ".SUCCESS"
        self._remove_file(self._success_file)

    # -
    def _build_model(self):
        log_stage("================ CALCULATING LOAD BALANCE ================")
        load_bal = self.compute_load_balance()
        print_mem_usage()

        log_stage("==================== BUILDING CIRCUIT ====================")
        self.create_cells(load_bal)
        self.execute_neuron_configures()
        print_mem_usage()

        # Create connections
        self.create_synapses()
        print_mem_usage()

        log_stage("================ INSTANTIATING SIMULATION ================")
        # Apply replay
        self.enable_replay()
        print_mem_usage()

        if self._run_conf["AutoInit"]:
            self.init()

    # -
    def init(self):
        """Explicitly initialize, allowing users to make last changes before simulation"""
        log_stage("Creating connections in the simulator")
        base_seed = self._run_conf.get("BaseSeed", 0)  # base seed for synapse RNG
        for syn_manager in self._circuits.all_synapse_managers():
            syn_manager.finalize(base_seed, SimConfig.use_coreneuron)
        print_mem_usage()

        self.enable_stimulus()
        print_mem_usage()
        self.enable_modifications()

        if self._run_conf["EnableReports"]:
            self.enable_reports()
        print_mem_usage()

        self.sim_init()

    # -
    def _merge_filesdat(self, ncycles):
        log_stage("Generating merged CoreNeuron files.dat")
        coreneuron_datadir = SimConfig.coreneuron_datadir
        cn_entries = []
        for i in range(ncycles):
            log_verbose(f"files_{i}.dat")
            filename = ospath.join(coreneuron_datadir, f"files_{i}.dat")
            with open(filename) as fd:
                first_line = fd.readline()
                nlines = int(fd.readline())
                for _ in range(nlines):
                    line = fd.readline()
                    cn_entries.append(line)

        cnfilename = ospath.join(coreneuron_datadir, "files.dat")
        with open(cnfilename, "w") as cnfile:
            cnfile.write(first_line)
            cnfile.write(str(len(cn_entries)) + "\n")
            cnfile.writelines(cn_entries)

        logging.info(f" => {ncycles} files merged successfully")

    # -
    def _coreneuron_restore(self):
        log_stage(" =============== CORENEURON RESTORE ===============")
        self.load_targets()
        self.enable_replay()
        if self._run_conf["EnableReports"]:
            self.enable_reports()
        self._sim_corenrn_write_config(corenrn_restore=True)
        self._sim_ready = True

    # -
    def _instantiate_simulation(self):
        # Keep the initial RSS for the SHM file transfer calculations
        self._initial_rss = SHMUtil.get_node_rss()
        print_mem_usage()

        self.load_targets()

        # Check connection block configuration and raise warnings for overriding
        # parameters
        SimConfig.check_connections_configure(self._target_manager)

        # Check if user wants to build the model in several steps (only for CoreNeuron)
        n_cycles = SimConfig.modelbuilding_steps

        # Without multi-cycle, it's a trivial model build. sub_targets is False
        if n_cycles == 1:
            self._build_model()
            return

        target = self._target_manager.get_target(self._target_spec)
        target_name = self._target_spec.name
        cell_count = target.gid_count()
        logging.info("Simulation target: %s, Cell count: %d", target_name, cell_count)

        if SimConfig.use_coreneuron and cell_count / n_cycles < MPI.size and cell_count > 0:
            # coreneuron with no. ranks >> no. cells
            # need to assign fake gids to artificial cells in empty threads during module building
            # fake gids start from max_gid + 1
            # currently not support engine plugin where target is loaded later
            max_num_cycles = int(cell_count / MPI.size) or 1
            if n_cycles > max_num_cycles:
                logging.warning(
                    "Your simulation is using multi-cycle without enough cells.\n"
                    "  => Number of cycles has been automatically set to the max: %d",
                    max_num_cycles,
                )
                n_cycles = max_num_cycles

        if n_cycles == 1:
            self._build_model()
            return

        logging.info(f"MULTI-CYCLE RUN: {n_cycles} Cycles")
        TimerManager.archive(archive_name="Before Cycle Loop")

        PopulationNodes.freeze_offsets()

        if SimConfig.loadbal_mode != LoadBalanceMode.Memory:
            sub_targets = target.generate_subtargets(n_cycles)

        for cycle_i in range(n_cycles):
            logging.info("")
            logging.info("-" * 60)
            log_stage(f"==> CYCLE {cycle_i + 1} (OUT OF {n_cycles})")
            logging.info("-" * 60)

            self.clear_model()

            if SimConfig.loadbal_mode != LoadBalanceMode.Memory:
                for cur_target in sub_targets[cycle_i]:
                    self._target_manager.register_target(cur_target)
                    pop = list(cur_target.population_names)[0]
                    for circuit in itertools.chain(
                        [self._base_circuit], self._extra_circuits.values()
                    ):
                        tmp_target_spec = TargetSpec(circuit.CircuitTarget)
                        if tmp_target_spec.population == pop:
                            tmp_target_spec.name = cur_target.name
                            circuit.CircuitTarget = str(tmp_target_spec)

            self._cycle_i = cycle_i
            self._build_model()

            # Move generated files aside (to be merged later)
            if MPI.rank == 0:
                base_filesdat = ospath.join(SimConfig.coreneuron_datadir, "files")
                os.rename(base_filesdat + ".dat", base_filesdat + f"_{cycle_i}.dat")
            # Archive timers for this cycle
            TimerManager.archive(archive_name=f"Cycle Run {cycle_i + 1:d}")

        if MPI.rank == 0:
            self._merge_filesdat(n_cycles)

    # -
    @timeit(name="finished Run")
    def run(self, cleanup=True):
        """Prepares and launches the simulation according to the loaded config.
        If '--only-build-model' option is set, simulation is skipped.

        Args:
            cleanup (bool): Free up the model and intermediate files [default: true]
                Rationale is: the high-level run() method it's typically for a
                one shot simulation so we should cleanup. If not it can be set to False
        """
        if SimConfig.dry_run:
            log_stage("============= DRY RUN (SKIP SIMULATION) =============")
            self._dry_run_stats.display_total()
            self._dry_run_stats.display_node_suggestions()
            ranks = self._dry_run_stats.get_num_target_ranks(SimConfig.num_target_ranks)
            self._dry_run_stats.collect_all_mpi()
            try:
                self._dry_run_stats.distribute_cells_with_validation(
                    ranks, SimConfig.modelbuilding_steps
                )
            except RuntimeError as e:
                logging.exception("Dry run failed: %s", e)
            return
        if not SimConfig.simulate_model:
            self.sim_init()
            log_stage("======== [SKIPPED] SIMULATION (MODEL BUILD ONLY) ========")
        elif not SimConfig.build_model:
            log_stage("============= SIMULATION (SKIP MODEL BUILD) =============")
            self._run_coreneuron()
        else:
            log_stage("======================= SIMULATION =======================")
            self.run_all()

        # Create SUCCESS file if the simulation finishes successfully
        self._touch_file(self._success_file)
        logging.info("Finished! Creating .SUCCESS file: '%s'", self._success_file)

        if cleanup:
            self.cleanup()

    @run_only_rank0
    def _remove_file(self, file_name):
        import contextlib

        with contextlib.suppress(FileNotFoundError):
            os.remove(file_name)

    @run_only_rank0
    def _touch_file(self, file_name):
        with open(file_name, "a"):
            os.utime(file_name, None)<|MERGE_RESOLUTION|>--- conflicted
+++ resolved
@@ -696,13 +696,8 @@
     def _load_projections(self, pname, projection, **kw):
         """Check for Projection blocks"""
         target_manager = self._target_manager
-<<<<<<< HEAD
-        ptype = projection.get("Type")  # None, GapJunctions, NeuroGlial, NeuroModulation...
-=======
-        projection = compat.Map(projection).as_dict(True)
         # None, GapJunctions, NeuroGlial, NeuroModulation...
-        ptype = projection.get("Type")
->>>>>>> b76cf69e
+        ptype = projection.get("Type")  
         ptype_cls = EngineBase.connection_types.get(ptype)
         source_t = TargetSpec(projection.get("Source"))
         dest_t = TargetSpec(projection.get("Destination"))
