"""Module to load configuration from a libsonata config"""

import itertools
import json
import logging
import os.path
from enum import Enum

import libsonata


class ConnectionTypes(str, Enum):
    Synaptic = "Synaptic"
    GapJunction = "GapJunction"
    NeuroModulation = "NeuroModulation"
    NeuroGlial = "NeuroGlial"
    GlioVascular = "GlioVascular"


class SonataConfig:
    __slots__ = (
        "_circuit_conf",  # libsonata.CircuitConfig
        "_circuits",
        "_sim_conf",  # libsonata.SimulationConfig
        # libsonata returns a set; it should return a list keeping the order of the population names
        "_stable_edge_populations",
        # Currently, the `inputs` of a simulation_config is a json object,
        # which is unordered; however, the order of stimuli matter, so try and
        # recover the order defined in the json file: this assumes that `json.load`
        # keeps it; *which is not guaranteed* see the discussion:
        # https://github.com/openbraininstitute/neurodamus/issues/217#issuecomment-2827930163
        # the SONATA specification should be updated to be a list
        "_stable_inputs_order",
        # libsonata returns a set; it should return a list keeping the order of the population names
        "_stable_node_populations",
    )

    def __init__(self, config_path):
        self._sim_conf = libsonata.SimulationConfig.from_file(config_path)

        with open(config_path, encoding="utf-8") as fd:
            if inputs := json.load(fd).get("inputs", None):
                self._stable_inputs_order = tuple(inputs.keys())
            else:
                self._stable_inputs_order = ()

        with open(self._sim_conf.network, encoding="utf-8") as fd:
            config = json.load(fd)
            self._stable_node_populations = list(
                itertools.chain.from_iterable(e["populations"] for e in config["networks"]["nodes"])
            )
            self._stable_edge_populations = list(
                itertools.chain.from_iterable(e["populations"] for e in config["networks"]["edges"])
            )

        self._circuit_conf = libsonata.CircuitConfig.from_file(self._sim_conf.network)
        self._circuits = self._extract_circuits_info()

    @property
    def beta_features(self):
        return self._sim_conf.beta_features

    @property
    def parsedRun(self):
        item_translation = {
            # Mandatory
            "tstop": "Duration",
            "dt": "Dt",
            "random_seed": "BaseSeed",
            # Optional
            "tstart": "Start",
            "spike_threshold": "SpikeThreshold",
            "integration_method": "SecondOrder",
            "electrodes_file": "LFPWeightsPath",
        }
        parsed_run = self._translate_dict(item_translation, self._sim_conf.run)

        self._adapt_libsonata_fields(parsed_run)

        # "OutputRoot" and "SpikesFile" will be read from self._sim_conf.output
        # once libsonata resolves the manifest info
        parsed_run["OutputRoot"] = self._sim_conf.output.output_dir
        parsed_run["config_node_sets_file"] = self._circuit_conf.node_sets_path
        parsed_run["TargetFile"] = self._circuit_conf.node_sets_path
        parsed_run["SpikesFile"] = self._sim_conf.output.spikes_file
        parsed_run["SpikesSortOrder"] = self._sim_conf.output.spikes_sort_order.name
        parsed_run["Simulator"] = self._sim_conf.target_simulator.name
        parsed_run["TargetFile"] = self._sim_conf.node_sets_file
        parsed_run["PopulationName"] = None
        parsed_run["NodesetName"] = self._sim_conf.node_set
        parsed_run["Celsius"] = self._sim_conf.conditions.celsius
        parsed_run["V_Init"] = self._sim_conf.conditions.v_init
        parsed_run["ExtracellularCalcium"] = self._sim_conf.conditions.extracellular_calcium
        parsed_run["SpikeLocation"] = self._sim_conf.conditions.spike_location.name
        parsed_run["compartment_sets_file"] = self._sim_conf.compartment_sets_file
        return parsed_run

    @property
    def Conditions(self):
        item_translation = {"randomize_gaba_rise_time": "randomize_Gaba_risetime"}
        conditions = {}
        blacklist = (
            "Celsius",
            "VInit",
            "ExtracellularCalcium",
            "ListModificationNames",
            "SpikeLocation",
        )
        for key, value in self._translate_dict(item_translation, self._sim_conf.conditions).items():
            if key in blacklist:
                continue
            if key == "Mechanisms":
                for suffix, dict_var in value.items():
                    for name, val in dict_var.items():
                        conditions[name + "_" + suffix] = val
            else:
                conditions[key] = value

        conditions["randomize_Gaba_risetime"] = str(conditions["randomize_Gaba_risetime"])

        return {"Conditions": conditions}

    def _extract_circuits_info(self) -> dict:
        """Extract the circuits information from confile file with libsonata.CircuitConfig parser,
        return a dictionary of circuit info as:
        {
            pop_name: { "CellLibraryFile": ...,
                        "CircuitTarget": ...,
                        "MorphologyPath": ...,
                        "MorphologyType": ...,
                        "METypePath": ...,
                        "Engine": ...,
                        "nrnPath": ...,
                        "PopulationType": ...
                }
        }
        It will be used to build the internal circuit structure CircuitConfig in configuration.py
        """
        simulation_nodeset_name = self._sim_conf.node_set or ""
        if not simulation_nodeset_name:
            logging.warning("Simulating all populations from all node files...")

<<<<<<< HEAD
        def find_inner_connectivity(node_pop_name):
            """NOTE: Inner connectivity is a special kind of projection, and represents the circuit
            default set of connections. Even though nowadays we can potentially consider
            all connectivity as projections, under certain circuitry, like NGV, order matters and
            therefore we keep inner connectivity to ensure they are created in the same order,
            respecting engine precedence
            For edges to be considered inner connectivity they must be named "default"
            """
            for edge_pop_name in self._stable_edge_populations:
                edge_storage = self._circuit_conf.edge_population(edge_pop_name)
                edge_properties = self._circuit_conf.edge_population_properties(edge_pop_name)

                inner_pop_name = f"{node_pop_name}__{node_pop_name}__chemical"
                if edge_pop_name == inner_pop_name or (
                    edge_storage.source == edge_storage.target == node_pop_name
                    and edge_properties.type == "chemical"
                    and edge_pop_name == "default"
                ):
                    return edge_properties.elements_path + ":" + edge_pop_name
            return False

        def make_circuit(node_pop_name, node_prop):
            morphology_path = node_prop.morphologies_dir
            morphology_type = "h5" if node_prop.type == "astrocyte" else "swc"
=======
        network = json.loads(self._circuit_conf.expanded_json)["networks"]

        def make_circuit(nodes_file, node_pop_name, population_info):
            if not os.path.isabs(nodes_file):
                nodes_file = os.path.join(os.path.dirname(self._sim_conf.network), nodes_file)
            circuit_config = dict(
                CellLibraryFile=nodes_file,
                # Use the extended ":" syntax to filter the nodeset by the related population
                PopulationName=node_pop_name,
                NodesetName=simulation_nodeset_name,
                **{
                    node_info_to_circuit.get(key, key): value
                    for key, value in population_info.items()
                },
            )
            node_prop = self._circuit_conf.node_population_properties(node_pop_name)
            circuit_config["MorphologyPath"] = node_prop.morphologies_dir
            circuit_config["MorphologyType"] = "h5" if node_prop.type == "astrocyte" else "swc"
            circuit_config["METypePath"] = node_prop.biophysical_neuron_models_dir
>>>>>>> d3b7ed03
            if node_prop.alternate_morphology_formats:
                if "neurolucida-asc" in node_prop.alternate_morphology_formats:
                    morphology_path = node_prop.alternate_morphology_formats["neurolucida-asc"]
                    morphology_type = "asc"
                elif "h5v1" in node_prop.alternate_morphology_formats:
                    morphology_path = node_prop.alternate_morphology_formats["h5v1"]
                    morphology_type = "h5"

            circuit_config = {
                "CellLibraryFile": node_prop.elements_path,
                "CircuitTarget": node_pop_name + ":" + simulation_nodeset_name,
                "Engine": "NGV" if node_prop.type == "astrocyte" else "METype",
                "METypePath": node_prop.biophysical_neuron_models_dir,
                "MorphologyPath": morphology_path,
                "MorphologyType": morphology_type,
                "PopulationType": node_prop.type,
                "nrnPath": find_inner_connectivity(node_pop_name),
            }

            logging.debug("Circuit config for node pop '%s': %s", node_pop_name, circuit_config)
            return circuit_config

        return {
            pop_name: make_circuit(pop_name, node_prop)
            for pop_name in self._stable_node_populations
            if (node_prop := self._circuit_conf.node_population_properties(pop_name)).type
            != "vasculature"
        }

    @property
    def Circuit(self):
        return self._circuits

    @property
    def parsedProjections(self):
        projection_type_convert = {
            "chemical": ConnectionTypes.Synaptic,
            "electrical": ConnectionTypes.GapJunction,
            "synapse_astrocyte": ConnectionTypes.NeuroGlial,
            "endfoot": ConnectionTypes.GlioVascular,
            "neuromodulatory": ConnectionTypes.NeuroModulation,
        }
        internal_edge_pops = {c_conf["nrnPath"] for c_conf in self._circuits.values()}
        projections = {}

        networks = json.loads(self._circuit_conf.expanded_json)["networks"]
        for edge_config in networks.get("edges") or []:
            for edge_pop_name, edge_pop_config in edge_config["populations"].items():
                edge_pop = self._circuit_conf.edge_population(edge_pop_name)
                pop_type = edge_pop_config.get("type", "chemical")

                if pop_type not in projection_type_convert:
                    logging.warning("Unhandled synapse type: %s", pop_type)
                    continue

                edges_file = edge_config["edges_file"]
                if not os.path.isabs(edges_file):
                    edges_file = os.path.join(os.path.dirname(self._sim_conf.network), edges_file)

                # skip inner connectivity populations
                edge_pop_path = edges_file + ":" + edge_pop_name
                if edge_pop_path in internal_edge_pops:
                    continue

                projection = {
                    "Path": edge_pop_path,
                    "Source": edge_pop.source,
                    "Destination": edge_pop.target,
                    "Type": projection_type_convert.get(pop_type),
                }
                # Reverse projection direction for Astrocyte projection: from neurons to astrocytes
                if projection["Type"] == ConnectionTypes.NeuroGlial:
                    projection["Source"], projection["Destination"] = (
                        projection["Destination"],
                        projection["Source"],
                    )
                elif projection["Type"] == ConnectionTypes.GlioVascular:
                    vasculature_popnames = [
                        name
                        for node_info in networks["nodes"]
                        for name, pop_info in node_info["populations"].items()
                        if pop_info.get("type") == "vasculature"
                    ]
                    if vasculature_popnames:
                        assert len(vasculature_popnames) == 1
                        projection["VasculaturePath"] = (
                            self._circuit_conf.node_population_properties(
                                vasculature_popnames[0]
                            ).elements_path
                        )

                proj_name = f"{edge_pop_name}__{edge_pop.source}-{edge_pop.target}"
                projections[proj_name] = projection

        return projections

    @property
    def parsedConnects(self):
        item_translation = {
            "target": "Destination",
            "modoverride": "ModOverride",
            "synapse_delay_override": "SynDelayOverride",
            "neuromodulation_dtc": "NeuromodDtc",
            "neuromodulation_strength": "NeuromodStrength",
        }
        connects = {
            libsonata_conn.name: self._translate_dict(item_translation, libsonata_conn)
            for libsonata_conn in self._sim_conf.connection_overrides()
        }
        return connects

    @property
    def parsedStimuli(self) -> list:
        """Read the inputs information parsed by libsonata,
        and convert them to the internal parameters used by StimulusManager
        """
        item_translation = {
            "module": "Pattern",
            "input_type": "Mode",
            "random_seed": "Seed",
            "series_resistance": "RS",
            "node_set": "Target",
            "sd_percent": "SDPercent",
            "relative_skew": "RelativeSkew",
        }
        input_type_translation = {
            "spikes": "Current",
            "current_clamp": "Current",
            "voltage_clamp": "Voltage",
            "extracellular_stimulation": "Extracellular",
            "conductance": "Conductance",
        }
        module_translation = {"seclamp": "SEClamp", "subthreshold": "SubThreshold"}

        stimuli = []
        # TODO: loop over self._sim_conf.inputs() list after updating SONATA SPEC and libsonata API,
        # The order of stimulus injection could lead to minor difference on the results
        # so need to preserve it as in the config file
        for name in self._stable_inputs_order:
            stimulus = self._translate_dict(item_translation, self._sim_conf.input(name))
            self._adapt_libsonata_fields(stimulus)
            stimulus["Pattern"] = module_translation.get(
                stimulus["Pattern"], snake_to_camel(stimulus["Pattern"])
            )
            stimulus["Mode"] = input_type_translation.get(stimulus["Mode"], stimulus["Mode"])
            stimulus["Name"] = name
            stimuli.append(stimulus)

        return stimuli

    @property
    def parsedReports(self):
        item_translation = {
            "type": "Type",
            "cells": "Target",
            "sections": "Sections",
            "scaling": "Scaling",
            "compartments": "Compartments",
            "variable_name": "ReportOn",
            "unit": "Unit",
            "dt": "Dt",
            "start_time": "StartTime",
            "end_time": "EndTime",
            "file_name": "FileName",
            "enabled": "Enabled",
        }
        reports = {}
        for name in self._sim_conf.list_report_names:
            rep = self._translate_dict(item_translation, self._sim_conf.report(name))
            # Adapt enums and variable names read from libsonata
            self._adapt_libsonata_fields(rep)
            # Format is SONATA with sonata_config
            rep["Format"] = "SONATA"
            reports[name] = rep
            rep["Scaling"] = snake_to_camel(rep["Scaling"])

        return reports

    @property
    def parsedModifications(self):
        item_translation = {"node_set": "Target"}
        result = {}
        for modification in self._sim_conf.conditions.modifications():
            setting = self._translate_dict(item_translation, modification)
            self._adapt_libsonata_fields(setting)
            result[modification.name] = setting

        return result

    @staticmethod
    def _adapt_libsonata_fields(rep):
        for key in rep:
            # Convert enums to its string representation
            if key in {
                "Type",
                "Sections",
                "Scaling",
                "Compartments",
                "Mode",
                "Pattern",
                "SpikeLocation",
            } and not isinstance(rep[key], str):
                rep[key] = rep[key].name
            # Convert comma separated variable names to space separated
            if key == "ReportOn":
                rep[key] = rep[key].replace(",", " ")
            # Get the int value of the enum
            elif key == "SecondOrder":
                rep[key] = int(rep[key])

    @staticmethod
    def _translate_dict(item_translation, libsonata_obj) -> dict:
        """Translate SONATA/libsonata key names (snake_case) to Neurodamus internal paramters"""
        attrs = [
            x
            for x in dir(libsonata_obj)
            if not x.startswith("__") and not callable(getattr(libsonata_obj, x))
        ]
        result = {}
        for att in attrs:
            key = item_translation.get(att, snake_to_camel(att))
            parsed_value = getattr(libsonata_obj, att)
            if parsed_value is not None:
                result[key] = parsed_value
        return result


def snake_to_camel(word):
    return "".join(x.capitalize() or "_" for x in word.split("_"))<|MERGE_RESOLUTION|>--- conflicted
+++ resolved
@@ -140,7 +140,6 @@
         if not simulation_nodeset_name:
             logging.warning("Simulating all populations from all node files...")
 
-<<<<<<< HEAD
         def find_inner_connectivity(node_pop_name):
             """NOTE: Inner connectivity is a special kind of projection, and represents the circuit
             default set of connections. Even though nowadays we can potentially consider
@@ -152,7 +151,6 @@
             for edge_pop_name in self._stable_edge_populations:
                 edge_storage = self._circuit_conf.edge_population(edge_pop_name)
                 edge_properties = self._circuit_conf.edge_population_properties(edge_pop_name)
-
                 inner_pop_name = f"{node_pop_name}__{node_pop_name}__chemical"
                 if edge_pop_name == inner_pop_name or (
                     edge_storage.source == edge_storage.target == node_pop_name
@@ -165,27 +163,7 @@
         def make_circuit(node_pop_name, node_prop):
             morphology_path = node_prop.morphologies_dir
             morphology_type = "h5" if node_prop.type == "astrocyte" else "swc"
-=======
-        network = json.loads(self._circuit_conf.expanded_json)["networks"]
-
-        def make_circuit(nodes_file, node_pop_name, population_info):
-            if not os.path.isabs(nodes_file):
-                nodes_file = os.path.join(os.path.dirname(self._sim_conf.network), nodes_file)
-            circuit_config = dict(
-                CellLibraryFile=nodes_file,
-                # Use the extended ":" syntax to filter the nodeset by the related population
-                PopulationName=node_pop_name,
-                NodesetName=simulation_nodeset_name,
-                **{
-                    node_info_to_circuit.get(key, key): value
-                    for key, value in population_info.items()
-                },
-            )
-            node_prop = self._circuit_conf.node_population_properties(node_pop_name)
-            circuit_config["MorphologyPath"] = node_prop.morphologies_dir
-            circuit_config["MorphologyType"] = "h5" if node_prop.type == "astrocyte" else "swc"
-            circuit_config["METypePath"] = node_prop.biophysical_neuron_models_dir
->>>>>>> d3b7ed03
+
             if node_prop.alternate_morphology_formats:
                 if "neurolucida-asc" in node_prop.alternate_morphology_formats:
                     morphology_path = node_prop.alternate_morphology_formats["neurolucida-asc"]
@@ -196,7 +174,8 @@
 
             circuit_config = {
                 "CellLibraryFile": node_prop.elements_path,
-                "CircuitTarget": node_pop_name + ":" + simulation_nodeset_name,
+                "PopulationName": node_pop_name,
+                "NodesetName": simulation_nodeset_name,
                 "Engine": "NGV" if node_prop.type == "astrocyte" else "METype",
                 "METypePath": node_prop.biophysical_neuron_models_dir,
                 "MorphologyPath": morphology_path,
