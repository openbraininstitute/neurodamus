import json
import pytest
from pathlib import Path
import platform

# utils needs to be registered to let pytest rewrite
# properly the assert errors. Either import it or use:
pytest.register_assert_rewrite("tests.utils")
#
# Example:
# a, b = 3, 4
# a == b
# this should say somewhere:
# AssertError 3 =/= 4


SIM_DIR = Path(__file__).parent.absolute() / "simulations"
USECASE3 = SIM_DIR / "usecase3"
<<<<<<< HEAD
RINGTEST = SIM_DIR / "ringtest"
=======
PLATFORM_SYSTEM = platform.system()
>>>>>>> 89199184


@pytest.fixture(scope="session")
def rootdir(request):
    return request.config.rootdir


@pytest.fixture(scope="session", name="SIM_DIR")
def sim_data_path():
    return SIM_DIR


@pytest.fixture(scope="session", name="USECASE3")
def usecase3_path():
    return USECASE3


@pytest.fixture
def sonata_config():
    return dict(
        manifest={"$CIRCUIT_DIR": str(USECASE3)},
        network="$CIRCUIT_DIR/circuit_config.json",
        node_sets_file="$CIRCUIT_DIR/nodesets.json",
        run={
            "random_seed": 12345,
            "dt": 0.05,
            "tstop": 10,
        }
    )


@pytest.fixture(autouse=True)
def change_test_dir(monkeypatch, tmp_path):
    """change the working directory to tmp_path per test function automatically
    """
    monkeypatch.chdir(tmp_path)


@pytest.fixture
def create_tmp_simulation_config_file(request, tmp_path):
    """create simulation config file in tmp_path from
        1. simconfig_fixture in request: fixture's name (str)
        2. or simconfig_data in request: dict
        3. or copy of simconfig_file in request, and attach relative paths to src_dir
    Updates the config file with extra_config
    Returns the tmp file path
    """
    # import locally to register it in the pytests.
    # check the explanation about
    # pytest.register_assert_rewrite("tests.utils")
    # at the beginning of the file
    from tests import utils

    params = request.param
    src_dir = Path(params.get("src_dir", ""))
    config_file = Path(params.get("simconfig_file", "simulation_config.json"))
    sim_config_data = params.get("simconfig_data")

    if "simconfig_fixture" in params:
        sim_config_data = request.getfixturevalue(params.get("simconfig_fixture"))
    if not sim_config_data:
        # read sim_config_data from a config file
        with open(src_dir / config_file) as src_f:
            sim_config_data = json.load(src_f)

    if "extra_config" in params:
        sim_config_data = utils.merge_dicts(sim_config_data, params.get("extra_config"))

    # patch the relative file path to src_dir
    circuit_conf = sim_config_data.get("network", "circuit_config.json")
    if _is_valid_relative_path(circuit_conf):
        sim_config_data["network"] = str(src_dir / circuit_conf)
    node_sets_file = sim_config_data.get("node_sets_file", "")
    if _is_valid_relative_path(node_sets_file):
        sim_config_data["node_sets_file"] = str(src_dir / node_sets_file)
    for input in sim_config_data.get("inputs", {}).values():
        spike_file = input.get("spike_file", "")
        if _is_valid_relative_path(spike_file):
            input["spike_file"] = str(src_dir / input["spike_file"])

    with open(tmp_path / config_file, "w") as dst_f:
        json.dump(sim_config_data, dst_f, indent=2)
    return str(tmp_path / config_file)


def _is_valid_relative_path(filepath: str):
    return (
        filepath
        and not Path(filepath).is_absolute()
        and not Path(filepath).parts[0].startswith("$")
    )<|MERGE_RESOLUTION|>--- conflicted
+++ resolved
@@ -16,11 +16,8 @@
 
 SIM_DIR = Path(__file__).parent.absolute() / "simulations"
 USECASE3 = SIM_DIR / "usecase3"
-<<<<<<< HEAD
 RINGTEST = SIM_DIR / "ringtest"
-=======
 PLATFORM_SYSTEM = platform.system()
->>>>>>> 89199184
 
 
 @pytest.fixture(scope="session")
