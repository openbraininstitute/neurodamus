"""Test all configurable parameters of `connection_overrides` in `simulation_config.json`.

Reference:
https://sonata-extension.readthedocs.io/en/latest/sonata_simulation.html#connection-overrides
"""



import pytest
import numpy as np
from scipy.signal import find_peaks

from tests import utils


@pytest.mark.parametrize("create_tmp_simulation_config_file", [
    {
        "simconfig_fixture": "ringtest_baseconfig",
        "extra_config": {
            "target_simulator": "NEURON",
            "node_set": "Mosaic",
            "connection_overrides": [
                {
                    "name": "A2A",
                    "source": "RingA",
                    "target": "RingA",
                    "weight": 1001.1,
                    "synapse_configure": "%s.Fac = 1002.1 %s.Dep = 1003.1",
                    "delay": 0.0,
                    "synapse_delay_override": 1004.1
                },
                {
                    "name": "A2A_delayed",
                    "source": "RingA",
                    "target": "RingA",
                    "weight": 1005.1,
                    "synapse_configure": "%s.Fac = 1005.1",
                    "delay": 1.0
                },
                {
                    "name": "A2B",
                    "source": "RingA",
                    "target": "RingB",
                    "synapse_configure": "%s.NMDA_ratio = 1006.1",
                },
            ]
        },
    },
], indirect=True)
def test_synapse_change_simple_parameters(create_tmp_simulation_config_file):
    """
    Tests simple synapse parameter changes.
    """
    from neurodamus import Neurodamus
    from neurodamus.core import NeuronWrapper as Nd

    nd = Neurodamus(create_tmp_simulation_config_file, disable_reports=True)
    connections = [
        ("RingA", 2, "RingA", 0),
        ("RingB", 1, "RingB", 0),
        ("RingA", 0, "RingB", 0),
    ]

    overrides = {
        ("RingA", "RingA"): {
            "weight": 1001.1,
            "depression_time": 1003.1,
            "facilitation_time": 1002.1,
            "delay": 1004.1
        },
        ("RingA", "RingB"): {
            "hname": "ProbAMPANMDA_EMS",
            "NMDA_ratio": 1006.1
        }}
    for src_pop, src_raw_gid, tgt_pop, tgt_raw_gid in connections:
        src_gid, tgt_gid, edges, selection = utils.get_edge_data(
            nd, src_pop, src_raw_gid, tgt_pop, tgt_raw_gid)
        src_cell, tgt_cell = nd._pc.gid2cell(src_gid), nd._pc.gid2cell(tgt_gid)

        nclist = Nd.cvode.netconlist(src_cell, tgt_cell, "")
        assert len(nclist)
        kwargs = overrides.get((src_pop, tgt_pop), {})
        for nc_id, nc in enumerate(nclist):
            if kwargs:
                # Check that we are not testing when `conductance` is 1.0.
                # Why? Because `weight` is a multiplier of `conductance`:
                # replacement and multiplication have the same effect
                # when `conductance` is 1.0. The behavior cannot be fully
                # tested in that case.
                assert not np.isclose(edges.get_attribute("conductance", selection)[nc_id], 1.0)
            utils.check_netcon(src_gid, nc_id, nc, edges, selection, **kwargs)
            utils.check_synapse(nc.syn(), edges, selection, **kwargs)

    nd.solve(3.0)

    overrides[("RingA", "RingA")]["weight"] = 1005.1
    for src_pop, src_raw_gid, tgt_pop, tgt_raw_gid in connections:
        src_gid, tgt_gid, edges, selection = utils.get_edge_data(
            nd, src_pop, src_raw_gid, tgt_pop, tgt_raw_gid)
        src_cell, tgt_cell = nd._pc.gid2cell(src_gid), nd._pc.gid2cell(tgt_gid)
        nclist = Nd.cvode.netconlist(src_cell, tgt_cell, "")
        assert len(nclist)
        kwargs = overrides.get((src_pop, tgt_pop), {})
        for nc_id, nc in enumerate(nclist):
            # voltage changed from v_init, everything else (i.e. facilitation_time)
            # should be ignored
            utils.check_netcon(src_gid, nc_id, nc, edges, selection,
                               v_init=src_cell.soma[0](0.5).v, **kwargs)


@pytest.mark.parametrize("create_tmp_simulation_config_file", [
    {
        "simconfig_fixture": "ringtest_baseconfig",
        "extra_config": {
            "target_simulator": "NEURON",
            "node_set": "Mosaic",
            "connection_overrides": [
                {
                    "name": "A2B",
                    "source": "RingA",
                    "target": "RingB",
                    "weight": 0,
                }
            ]
        },
    },
], indirect=True)
def test_synapse_without_weight(create_tmp_simulation_config_file):
    """
    Test that 0 weight removes the netcon
    """
    from neurodamus import Neurodamus
    from neurodamus.core import NeuronWrapper as Nd

    nd = Neurodamus(create_tmp_simulation_config_file, disable_reports=True)
    connections = [
        ("RingA", 2, "RingA", 0),
        ("RingB", 1, "RingB", 0),
        ("RingA", 0, "RingB", 0),
    ]

    for src_pop, src_raw_gid, tgt_pop, tgt_raw_gid in connections:
        src_gid, tgt_gid, _edges, _selection = utils.get_edge_data(
            nd, src_pop, src_raw_gid, tgt_pop, tgt_raw_gid)
        src_cell, tgt_cell = nd._pc.gid2cell(src_gid), nd._pc.gid2cell(tgt_gid)

        nclist = Nd.cvode.netconlist(src_cell, tgt_cell, "")
        assert len(nclist) == (0 if src_pop == "RingA" and tgt_pop == "RingB" else 1)


@pytest.mark.parametrize("create_tmp_simulation_config_file", [
    {
        "simconfig_fixture": "ringtest_baseconfig",
        "extra_config": {
            "target_simulator": "NEURON",
            "node_set": "Mosaic",
            "connection_overrides": [
                {
                    "name": "A2B",
                    "source": "RingA",
                    "target": "RingB",
                    "modoverride": "GABAAB",
                }
            ]
        },
    },
], indirect=True)
def test_synapse_modoverride(create_tmp_simulation_config_file):
    """
    Test modoverride
    """
    from neurodamus import Neurodamus
    from neurodamus.core import NeuronWrapper as Nd

    nd = Neurodamus(create_tmp_simulation_config_file, disable_reports=True)
    connections = [
        ("RingA", 2, "RingA", 0),
        ("RingB", 1, "RingB", 0),
        ("RingA", 0, "RingB", 0),
    ]

    overrides = {("RingA", "RingB"): {
        "hname": "ProbGABAAB_EMS",
    }}
    for src_pop, src_raw_gid, tgt_pop, tgt_raw_gid in connections:
        src_gid, tgt_gid, edges, selection = utils.get_edge_data(
            nd, src_pop, src_raw_gid, tgt_pop, tgt_raw_gid)
        src_cell, tgt_cell = nd._pc.gid2cell(src_gid), nd._pc.gid2cell(tgt_gid)

        nclist = Nd.cvode.netconlist(src_cell, tgt_cell, "")
        assert len(nclist)
        kwargs = overrides.get((src_pop, tgt_pop), {})
        for nc_id, nc in enumerate(nclist):
            utils.check_netcon(src_gid, nc_id, nc, edges, selection, **kwargs)
            utils.check_synapse(nc.syn(), edges, selection, **kwargs)


@pytest.mark.parametrize("create_tmp_simulation_config_file", [
    {
        "simconfig_fixture": "ringtest_baseconfig",
        "extra_config": {
            "target_simulator": "NEURON",
            "node_set": "Mosaic",
            "connection_overrides": [
                {
                    "name": "A2B",
                    "source": "RingA",
                    "target": "RingB",
                    "modoverride": "GluSynapse",
                }
            ]
        },
    },
], indirect=True)
def test_gluSynapse_modoverride(create_tmp_simulation_config_file):
    """
    Test modoverride with gluSynapse. It raises an error because of
    missing data in the edge file
    """
    from neurodamus import Neurodamus
    with pytest.raises(AttributeError, match="Missing attribute Use_d_TM in the SONATA edge file"):
        Neurodamus(create_tmp_simulation_config_file, disable_reports=True)


@pytest.mark.parametrize("create_tmp_simulation_config_file", [
    {
        "simconfig_fixture": "ringtest_baseconfig",
        "extra_config": {
            "target_simulator": "NEURON",
            "node_set": "Mosaic",
            "connection_overrides": [
                {
                    "name": "A2B",
                    "source": "RingA",
                    "target": "RingB",
                    "spont_minis": 200
                }
            ]
        }
    },
], indirect=True)
def test_spont_minis_simple(create_tmp_simulation_config_file):
    """Test spont_minis standard behavior.

    This test verifies that a spont_minis is correctly added to
    the simulation, preserving essential properties from existing
    netcons while enforcing expected modifications.

    The test is divided in 2 parts:
    - check that the spont_minis is added, neuron sees it
    and the other netcons are unaffected
    - run a simulation and see spikes at roughly the correct
    firing rate
    """
    from neurodamus import Neurodamus
    from neurodamus.connection import NetConType
    from neurodamus.core import NeuronWrapper as Ndc

    nd = Neurodamus(create_tmp_simulation_config_file)
    # get all the netcons targetting 1000 from neuron directly
    cell = nd._pc.gid2cell(1000)
    nclist = Ndc.cvode.netconlist("", cell, "")
    assert len(nclist) == 3
    # assert that the old netcons are still there
    assert nclist[0].srcgid() == 0
    assert nclist[1].srcgid() == 1001
    # test the spont_minis netcon
    assert nclist[2].srcgid() == -1
    assert nclist[2].weight[4] == int(NetConType.NC_SPONTMINI)
    # weight is set as the weight of the original netcon
    assert nclist[2].weight[0] == nclist[0].weight[0]
    # delay is always set to 0.1. Check connection.SpontMinis.create_on
    assert nclist[2].delay == pytest.approx(0.1)

    voltage_trace = Ndc.Vector()
    cell_ringB = nd.circuits.get_node_manager("RingB").get_cell(1000)
    voltage_trace.record(cell_ringB._cellref.soma[0](0.5)._ref_v)
    Ndc.finitialize()  # reinit for the recordings to be registered
    nd.run()

<<<<<<< HEAD
    utils.check_signal_peaks(voltage_trace, [ 15,  58, 125, 167, 272, 306, 388], threshold=0.3)

=======
    peaks_pos = find_peaks(voltage_trace, prominence=0.3)[0]
    np.testing.assert_allclose(peaks_pos, [ 15,  58, 125, 167, 272, 306, 388])

    ## debug: print the voltage_trage and the detected peaks
    # import matplotlib.pyplot as plt
    # trace = np.array(voltage_trace)
    # plt.figure()
    # plt.plot(trace, label="Voltage trace")
    # plt.scatter(peaks_pos, trace[peaks_pos], marker="x", s=80, label="Peaks")
    # plt.grid(True)
    # plt.xlabel("Time index")
    # plt.ylabel("Voltage (mV)")
    # plt.title("Spontaneous Minis Trace with Peaks")
    # plt.legend()
    # plt.show()
>>>>>>> 8c566d56

@pytest.mark.parametrize("create_tmp_simulation_config_file", [
    {
        "simconfig_fixture": "ringtest_baseconfig",
        "extra_config": {
            "target_simulator": "NEURON",
            "node_set": "Mosaic",
            "conditions": {
                "mechanisms": {
                    "ProbAMPANMDA_EMS": {
                        "tau_d_NMDA": 1001.1
                    },
                },
            },
        },
    },
], indirect=True)
def test_override_globals_from_conditions(create_tmp_simulation_config_file):
    """
    Override global synapse variable from the conditions section
    """
    from neurodamus import Neurodamus
    from neurodamus.core import NeuronWrapper as Ndc

    Neurodamus(create_tmp_simulation_config_file, disable_reports=True)

    assert np.isclose(Ndc.h.tau_d_NMDA_ProbAMPANMDA_EMS, 1001.1)


@pytest.mark.parametrize("create_tmp_simulation_config_file", [
    {
        "simconfig_fixture": "ringtest_baseconfig",
        "extra_config": {
            "target_simulator": "NEURON",
            "node_set": "Mosaic",
            "connection_overrides": [
                {
                    "name": "A2B",
                    "source": "RingA",
                    "target": "RingB",
                    "modoverride": "GABAAB",
                    "synapse_configure":
                    "tau_d_NMDA_ProbAMPANMDA_EMS = 1001.1 tau_r_NMDA_ProbAMPANMDA_EMS = 1002.1",
                },
                {
                    "name": "A2B_delayed",
                    "source": "RingA",
                    "target": "RingB",
                    "modoverride": "GABAAB",
                    "synapse_configure": "tau_d_NMDA_ProbAMPANMDA_EMS = 1003.1",
                },
                {
                    "name": "A2A",
                    "source": "RingA",
                    "target": "RingA",
                    "synapse_configure": "tau_d_NMDA_ProbAMPANMDA_EMS = 1005.1",
                },
                {
                    "name": "ZZZ",
                    "source": "RingA",
                    "target": "RingA",
                    "synapse_configure": "tau_d_NMDA_ProbAMPANMDA_EMS = 1006.1",
                },
            ],
            "conditions": {
                "mechanisms": {
                    "ProbAMPANMDA_EMS": {
                        "tau_d_NMDA": 1007.1
                    },
                },
            },
        },
    },
], indirect=True)
def test_override_globals(create_tmp_simulation_config_file):
    """
    Tests whether global synapse parameter overrides take effect as expected.

    Key aspects being tested:
    - The global override ignores synapse type, delay, and order.
    - The order of application might depend on the order in the edges file.
    If equal the order in the `connection_overrides` list.
    - The override in the synapse overrides the one in conditions
    """
    from neurodamus import Neurodamus
    from neurodamus.core import NeuronWrapper as Ndc

    Neurodamus(create_tmp_simulation_config_file, disable_reports=True)

    assert np.isclose(Ndc.h.tau_d_NMDA_ProbAMPANMDA_EMS, 1003.1)
    assert np.isclose(Ndc.h.tau_r_NMDA_ProbAMPANMDA_EMS, 1002.1)<|MERGE_RESOLUTION|>--- conflicted
+++ resolved
@@ -278,10 +278,6 @@
     Ndc.finitialize()  # reinit for the recordings to be registered
     nd.run()
 
-<<<<<<< HEAD
-    utils.check_signal_peaks(voltage_trace, [ 15,  58, 125, 167, 272, 306, 388], threshold=0.3)
-
-=======
     peaks_pos = find_peaks(voltage_trace, prominence=0.3)[0]
     np.testing.assert_allclose(peaks_pos, [ 15,  58, 125, 167, 272, 306, 388])
 
@@ -297,7 +293,6 @@
     # plt.title("Spontaneous Minis Trace with Peaks")
     # plt.legend()
     # plt.show()
->>>>>>> 8c566d56
 
 @pytest.mark.parametrize("create_tmp_simulation_config_file", [
     {
