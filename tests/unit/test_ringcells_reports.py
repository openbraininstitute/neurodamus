--- conflicted
+++ resolved
@@ -321,16 +321,10 @@
     assert soma_report.exists()
     data = read_ascii_report(soma_report)
     assert len(data) == 2500  # 500 time steps * 5 soma sections
-<<<<<<< HEAD
-    # check soma signal peak for cell 1000 as in test_current_injection.py
+    # check soma signal peak for cell 1001 as in test_current_injection.py
     cell_voltage_vec = [vec[3] for vec in data if vec[0] == 1000]
-    check_signal_peaks(cell_voltage_vec, [92, 291])
-=======
-    # check soma signal peak for cell 1001 as in test_current_injection.py
-    cell_voltage_vec = [vec[3] for vec in data if vec[0] == 1001]
     peaks_pos = find_peaks(cell_voltage_vec, prominence=1)[0]
     np.testing.assert_allclose(peaks_pos, [92, 291])
->>>>>>> 8c566d56
 
     compartment_i_report = Path(n._run_conf["OutputRoot"]) / ("compartment_i.txt")
     assert compartment_i_report.exists()
