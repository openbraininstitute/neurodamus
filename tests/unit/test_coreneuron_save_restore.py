"""Test the save and restore functionality of the simulation.

Note: additional creation of reports cannot be tested in a unit test as it requires
libsonatareport (which is missing in the unit test environment).
"""

import filecmp
import json
import subprocess
from pathlib import Path

import pytest

from tests import utils

class UnexpectedFileError(Exception):
    pass

checkpoint_content = {"time.dat", "1_2.dat", "populations_offset.dat"}
removable_checkpoint_content = {"report.conf", "sim.conf", "coreneuron_input"}
output_content = {"out.dat", "populations_offset.dat"}
coreneuron_input_content = {
    "1_1.dat",
    "1_2.dat",
    "1_3.dat",
    "bbcore_mech.dat",
    "files.dat",
    "globals.dat"}


def update_sim_conf(tstop, output_dir):
    """
    Update the simulation_config.json file with the new tstop and output_dir values.
    """
    with open("simulation_config.json", "r") as f:
        sim_config = json.load(f)
        sim_config["run"]["tstop"] = tstop
        sim_config["output"]["output_dir"] = output_dir
    with open("simulation_config.json", "w") as f:
        json.dump(sim_config, f, indent=2)


def check_dir_content(dir, files):
    """
    Check that the files (and only these files) are present
    in the directory.
    """
    dir = Path(dir)
    if not dir.exists():
        raise FileNotFoundError(f"Directory {dir.resolve()} does not exist.")
    if not dir.is_dir():
        raise FileNotFoundError(f"{dir.resolve()} is not a directory.")
    for f in files:
        if not (dir / f).exists():
            raise FileNotFoundError(f"File {f} does not exist in {dir.resolve()}")
    for f in dir.iterdir():
        if f.name not in files:
            raise UnexpectedFileError(
            f"Unexpected file '{f.name}' found in {dir.resolve()}.\n"
            f"Expected only: {list(files)}"
        )

<<<<<<< HEAD

def check_report_conf(checkpoint_dir, substitutions):
    """
    Check that the report.conf file in the checkpoint directory
    has the expected end times.
    """
    found_keys = set()
    file_path = Path(checkpoint_dir) / "report.conf"
    with open(file_path, "rb") as f:
        lines = f.readlines()
        for line in lines:
            try:

                parts = line.decode().split()
                key = tuple(parts[0:2])  # Report name and target name

                if key in substitutions:
                    assert float(parts[10]) == pytest.approx(float(substitutions[key])), (
                        f"End time for {key} is not {substitutions[key]} in {file_path}. "
                        f"It is {parts[10]} instead."
                    )
                    found_keys.add(key)
            except (UnicodeDecodeError, IndexError):
                # Ignore lines that cannot be decoded (binary data)
                continue
    # Check that all expected keys were found
    if len(substitutions) != len(found_keys):
        missing_keys = set(substitutions.keys()) - found_keys
        raise KeyError(f"The following keys were not found in {file_path}: {missing_keys}")


=======
>>>>>>> 38730751
@pytest.mark.parametrize("create_tmp_simulation_config_file", [
    {
        "simconfig_fixture": "ringtest_baseconfig",
        "extra_config": {
            "target_simulator": "CORENEURON",
            "inputs": {
                "Stimulus": {
                    "module": "pulse",
                    "input_type": "current_clamp",
                    "delay": 5,
                    "duration": 50,
                    "node_set": "RingA",
                    "represents_physical_electrode": True,
                    "amp_start": 10,
                    "width": 1,
                    "frequency": 50
                }
            },
        }
    }
], indirect=True)
def test_file_placement_base(create_tmp_simulation_config_file):
    command = ["neurodamus", "simulation_config.json"]
    subprocess.run(command, check=True, capture_output=True)

    # Check the output directory: output + save files
    check_dir_content("output", output_content)
    assert not Path("build").exists()


@pytest.mark.parametrize("create_tmp_simulation_config_file", [
    {
        "simconfig_fixture": "ringtest_baseconfig",
        "extra_config": {
            "target_simulator": "CORENEURON",
            "inputs": {
                "Stimulus": {
                    "module": "pulse",
                    "input_type": "current_clamp",
                    "delay": 5,
                    "duration": 50,
                    "node_set": "RingA",
                    "represents_physical_electrode": True,
                    "amp_start": 10,
                    "width": 1,
                    "frequency": 50
                }
            },
        }
    }
], indirect=True)
def test_file_placement_keep_build(create_tmp_simulation_config_file):
    command = ["neurodamus", "simulation_config.json", "--keep-build"]
    subprocess.run(command, check=True, capture_output=True)

    # Check the output directory: output + save files
    check_dir_content("output", output_content)
    check_dir_content("build", removable_checkpoint_content)
    with pytest.raises(FileNotFoundError):
        check_dir_content("output/coreneuron_input", coreneuron_input_content)


@pytest.mark.parametrize("create_tmp_simulation_config_file", [
    {
        "simconfig_fixture": "ringtest_baseconfig",
        "extra_config": {
            "target_simulator": "CORENEURON",
            "inputs": {
                "Stimulus": {
                    "module": "pulse",
                    "input_type": "current_clamp",
                    "delay": 5,
                    "duration": 50,
                    "node_set": "RingA",
                    "represents_physical_electrode": True,
                    "amp_start": 10,
                    "width": 1,
                    "frequency": 50
                }
            },
        }
    }
], indirect=True)
def test_file_placement_save(create_tmp_simulation_config_file):

    command = ["neurodamus", "simulation_config.json", "--save=checkpoint"]
    subprocess.run(command, check=True, capture_output=True)

    # Check the output directory: output + save files
    check_dir_content("output", output_content)
    check_dir_content("checkpoint", checkpoint_content | removable_checkpoint_content)
    check_dir_content("checkpoint/coreneuron_input", coreneuron_input_content)


@pytest.mark.parametrize("create_tmp_simulation_config_file", [
    {
        "simconfig_fixture": "ringtest_baseconfig",
        "extra_config": {
            "target_simulator": "CORENEURON",
            "inputs": {
                "Stimulus": {
                    "module": "pulse",
                    "input_type": "current_clamp",
                    "delay": 5,
                    "duration": 50,
                    "node_set": "RingA",
                    "represents_physical_electrode": True,
                    "amp_start": 10,
                    "width": 1,
                    "frequency": 50
                }
            },
        }
    }
], indirect=True)
def test_file_placement_keep_build_save(create_tmp_simulation_config_file):

    command = ["neurodamus", "simulation_config.json", "--keep-build", "--save=checkpoint"]
    subprocess.run(command, check=True, capture_output=True)

    # Check the output directory: output + save files
    check_dir_content("output", output_content)
    check_dir_content("checkpoint", checkpoint_content | removable_checkpoint_content)
    check_dir_content("checkpoint/coreneuron_input", coreneuron_input_content)
    assert not Path("build").exists()

<<<<<<< HEAD
# renable once compartment sets integrated in neuron
# @pytest.mark.parametrize("create_tmp_simulation_config_file", [
#     {
#         "simconfig_fixture": "ringtest_baseconfig",
#         "extra_config": {
#             "target_simulator": "CORENEURON",
#             "inputs": {
#                 "Stimulus": {
#                     "module": "pulse",
#                     "input_type": "current_clamp",
#                     "delay": 5,
#                     "duration": 50,
#                     "node_set": "RingA",
#                     "represents_physical_electrode": True,
#                     "amp_start": 10,
#                     "width": 1,
#                     "frequency": 50
#                 }
#             },
#             "reports": {
#                 "soma_v": {
#                     "type": "compartment",
#                     "cells": "Mosaic",
#                     "variable_name": "v",
#                     "sections": "soma",
#                     "dt": 0.1,
#                     "start_time": 0.0,
#                     "end_time": 18.0,
#                 },
#                 "compartment_i": {
#                     "type": "compartment",
#                     "cells": "Mosaic",
#                     "variable_name": "i_membrane",
#                     "sections": "all",
#                     "dt": 1,
#                     "start_time": 0.0,
#                     "end_time": 40.0,
#                 },
#             },
#             "run": {
#                 "tstop": 0,
#             },
#             "output": {
#                 "output_dir": "output_0_0",
#             }
#         }
#     }
# ], indirect=True)
# def test_full_run_vs_save_restore(create_tmp_simulation_config_file):
#     """
#     Test the save and restore functionality of the simulation.

#     This test performs the following steps:
#     1. Runs a full simulation and dumps the cell states for all the GIDs.
#     2. Updates the simulation configuration to run a partial simulation, saving a checkpoint.
#     3. Restores the simulation from the checkpoint and dumps the cell states again.
#     4. Compares the dumped cell states from the full run with those from the save-restore process.
#     5. Compares the output data files (out.dat) from the full run and the save-restore process
#        for consistency within specified time ranges.

#     Note: this also implicitly tests that the save/restore works even if the save folder is
#     not a subfolder of the output folder.
#     """
#     gids = [0, 1, 2, 1000, 1001]
#     t = [0, 13, 26]

#     update_sim_conf(t[2], f"output_{t[0]}_{t[2]}")

#     for i in gids:
#         command = ["neurodamus", "simulation_config.json", f"--dump-cell-state={i}"]
#         subprocess.run(command, check=True, capture_output=True)

#     update_sim_conf(t[1], f"output_{t[0]}_{t[1]}")

#     command = ["neurodamus", "simulation_config.json", f"--save=checkpoint_{t[1]}"]
#     subprocess.run(command, check=True, capture_output=True)

#     # check result.conf end times
#     report_times = {("soma_v.h5", "Mosaic"): t[1], ("compartment_i.h5", "Mosaic"): t[1]}
#     check_report_conf(f"checkpoint_{t[1]}", report_times)

#     update_sim_conf(t[2], f"output_{t[1]}_{t[2]}")

#     for i in gids:
#         command = [
#             "neurodamus",
#             "simulation_config.json",
#             f"--dump-cell-state={i}",
#             f"--restore=checkpoint_{t[1]}"]
#         subprocess.run(command, check=True, capture_output=True)

#     command = [
#         "neurodamus",
#         "simulation_config.json",
#         f"--save=checkpoint_{t[2]}",
#         f"--restore=checkpoint_{t[1]}"]
#     subprocess.run(command, check=True, capture_output=True, text=True)

#     # check result.conf end times
#     report_times = {("soma_v.h5", "Mosaic"): 18, ("compartment_i.h5", "Mosaic"): t[2]}
#     check_report_conf(f"checkpoint_{t[2]}", report_times)

#     # compare celldump states
#     full_run_dir = Path(f"output_{t[0]}_{t[2]}")
#     save_restore_dir2 = Path(f"output_{t[1]}_{t[2]}")
#     # Compare the files of the form 1_cpu_t<t>.corenrn
#     for i in gids:
#         file_name = f"{i+1}_cpu_t{t[2]:.6f}.corenrn"
#         file1 = full_run_dir / file_name
#         file2 = save_restore_dir2 / file_name
#         if not file1.exists() or not file2.exists():
#             raise FileNotFoundError(f"One or both files do not exist: {file1}, {file2}")
#         # Compare the files
#         assert filecmp.cmp(file1, file2, shallow=False)

#     # Compare the out.dat files
#     out_dat_file = "out.dat"
#     full_run_out_dat = full_run_dir / out_dat_file
#     save_restore_dir1 = Path(f"output_{t[0]}_{t[1]}")
#     save_restore_out_dat1 = save_restore_dir1 / out_dat_file
#     save_restore_out_dat2 = save_restore_dir2 / out_dat_file
#     assert utils.compare_outdat_files(full_run_out_dat, save_restore_out_dat1, end_time=t[1],)
#     assert utils.compare_outdat_files(full_run_out_dat, save_restore_out_dat2, start_time=t[1],)
=======

@pytest.mark.parametrize("create_tmp_simulation_config_file", [
    {
        "simconfig_fixture": "ringtest_baseconfig",
        "extra_config": {
            "target_simulator": "CORENEURON",
            "inputs": {
                "Stimulus": {
                    "module": "pulse",
                    "input_type": "current_clamp",
                    "delay": 5,
                    "duration": 50,
                    "node_set": "RingA",
                    "represents_physical_electrode": True,
                    "amp_start": 10,
                    "width": 1,
                    "frequency": 50
                }
            },
            "reports": {
                "soma_v": {
                    "type": "compartment",
                    "cells": "Mosaic",
                    "variable_name": "v",
                    "sections": "soma",
                    "dt": 0.1,
                    "start_time": 0.0,
                    "end_time": 18.0,
                },
                "compartment_i": {
                    "type": "compartment",
                    "cells": "Mosaic",
                    "variable_name": "i_membrane",
                    "sections": "all",
                    "dt": 1,
                    "start_time": 0.0,
                    "end_time": 40.0,
                },
            },
            "run": {
                "tstop": 0,
            },
            "output": {
                "output_dir": "output_0_0",
            }
        }
    }
], indirect=True)
def test_full_run_vs_save_restore(create_tmp_simulation_config_file):
    """
    Test the save and restore functionality of the simulation.

    This test performs the following steps:
    1. Runs a full simulation and dumps the cell states for all the GIDs.
    2. Updates the simulation configuration to run a partial simulation, saving a checkpoint.
    3. Restores the simulation from the checkpoint and dumps the cell states again.
    4. Compares the dumped cell states from the full run with those from the save-restore process.
    5. Compares the output data files (out.dat) from the full run and the save-restore process
       for consistency within specified time ranges.

    Note: this also implicitly tests that the save/restore works even if the save folder is
    not a subfolder of the output folder.
    """
    gids = [0, 1, 2, 1000, 1001]
    t = [0, 13, 26]

    update_sim_conf(t[2], f"output_{t[0]}_{t[2]}")

    for i in gids:
        command = ["neurodamus", "simulation_config.json", f"--dump-cell-state={i}"]
        subprocess.run(command, check=True, capture_output=True)

    update_sim_conf(t[1], f"output_{t[0]}_{t[1]}")

    command = ["neurodamus", "simulation_config.json", f"--save=checkpoint_{t[1]}"]
    subprocess.run(command, check=True, capture_output=True)

    # check result.conf end times
    report_confs = utils.ReportConf.load(f"checkpoint_{t[1]}/report.conf")
    assert report_confs.reports["soma_v.h5"].end_time == t[1]
    assert report_confs.reports["compartment_i.h5"].end_time == t[1]

    update_sim_conf(t[2], f"output_{t[1]}_{t[2]}")

    for i in gids:
        command = [
            "neurodamus",
            "simulation_config.json",
            f"--dump-cell-state={i}",
            f"--restore=checkpoint_{t[1]}"]
        subprocess.run(command, check=True, capture_output=True)

    command = [
        "neurodamus",
        "simulation_config.json",
        f"--save=checkpoint_{t[2]}",
        f"--restore=checkpoint_{t[1]}"]
    subprocess.run(command, check=True, capture_output=True, text=True)

    # check result.conf end times
    report_confs = utils.ReportConf.load(f"checkpoint_{t[2]}/report.conf")
    assert report_confs.reports["soma_v.h5"].end_time == 18
    assert report_confs.reports["compartment_i.h5"].end_time == t[2]

    # compare celldump states
    full_run_dir = Path(f"output_{t[0]}_{t[2]}")
    save_restore_dir2 = Path(f"output_{t[1]}_{t[2]}")
    # Compare the files of the form 1_cpu_t<t>.corenrn
    for i in gids:
        file_name = f"{i+1}_cpu_t{t[2]:.6f}.corenrn"
        file1 = full_run_dir / file_name
        file2 = save_restore_dir2 / file_name
        if not file1.exists() or not file2.exists():
            raise FileNotFoundError(f"One or both files do not exist: {file1}, {file2}")
        # Compare the files
        assert filecmp.cmp(file1, file2, shallow=False)

    # Compare the out.dat files
    out_dat_file = "out.dat"
    full_run_out_dat = full_run_dir / out_dat_file
    save_restore_dir1 = Path(f"output_{t[0]}_{t[1]}")
    save_restore_out_dat1 = save_restore_dir1 / out_dat_file
    save_restore_out_dat2 = save_restore_dir2 / out_dat_file
    assert utils.compare_outdat_files(full_run_out_dat, save_restore_out_dat1, end_time=t[1],)
    assert utils.compare_outdat_files(full_run_out_dat, save_restore_out_dat2, start_time=t[1],)
>>>>>>> 38730751
<|MERGE_RESOLUTION|>--- conflicted
+++ resolved
@@ -60,40 +60,6 @@
             f"Expected only: {list(files)}"
         )
 
-<<<<<<< HEAD
-
-def check_report_conf(checkpoint_dir, substitutions):
-    """
-    Check that the report.conf file in the checkpoint directory
-    has the expected end times.
-    """
-    found_keys = set()
-    file_path = Path(checkpoint_dir) / "report.conf"
-    with open(file_path, "rb") as f:
-        lines = f.readlines()
-        for line in lines:
-            try:
-
-                parts = line.decode().split()
-                key = tuple(parts[0:2])  # Report name and target name
-
-                if key in substitutions:
-                    assert float(parts[10]) == pytest.approx(float(substitutions[key])), (
-                        f"End time for {key} is not {substitutions[key]} in {file_path}. "
-                        f"It is {parts[10]} instead."
-                    )
-                    found_keys.add(key)
-            except (UnicodeDecodeError, IndexError):
-                # Ignore lines that cannot be decoded (binary data)
-                continue
-    # Check that all expected keys were found
-    if len(substitutions) != len(found_keys):
-        missing_keys = set(substitutions.keys()) - found_keys
-        raise KeyError(f"The following keys were not found in {file_path}: {missing_keys}")
-
-
-=======
->>>>>>> 38730751
 @pytest.mark.parametrize("create_tmp_simulation_config_file", [
     {
         "simconfig_fixture": "ringtest_baseconfig",
@@ -220,7 +186,6 @@
     check_dir_content("checkpoint/coreneuron_input", coreneuron_input_content)
     assert not Path("build").exists()
 
-<<<<<<< HEAD
 # renable once compartment sets integrated in neuron
 # @pytest.mark.parametrize("create_tmp_simulation_config_file", [
 #     {
@@ -302,7 +267,10 @@
 #     report_times = {("soma_v.h5", "Mosaic"): t[1], ("compartment_i.h5", "Mosaic"): t[1]}
 #     check_report_conf(f"checkpoint_{t[1]}", report_times)
 
-#     update_sim_conf(t[2], f"output_{t[1]}_{t[2]}")
+#     # check result.conf end times
+#     report_confs = utils.ReportConf.load(f"checkpoint_{t[1]}/report.conf")
+#     assert report_confs.reports["soma_v.h5"].end_time == t[1]
+#     assert report_confs.reports["compartment_i.h5"].end_time == t[1]
 
 #     for i in gids:
 #         command = [
@@ -320,8 +288,9 @@
 #     subprocess.run(command, check=True, capture_output=True, text=True)
 
 #     # check result.conf end times
-#     report_times = {("soma_v.h5", "Mosaic"): 18, ("compartment_i.h5", "Mosaic"): t[2]}
-#     check_report_conf(f"checkpoint_{t[2]}", report_times)
+#     report_confs = utils.ReportConf.load(f"checkpoint_{t[2]}/report.conf")
+#     assert report_confs.reports["soma_v.h5"].end_time == 18
+#     assert report_confs.reports["compartment_i.h5"].end_time == t[2]
 
 #     # compare celldump states
 #     full_run_dir = Path(f"output_{t[0]}_{t[2]}")
@@ -343,131 +312,4 @@
 #     save_restore_out_dat1 = save_restore_dir1 / out_dat_file
 #     save_restore_out_dat2 = save_restore_dir2 / out_dat_file
 #     assert utils.compare_outdat_files(full_run_out_dat, save_restore_out_dat1, end_time=t[1],)
-#     assert utils.compare_outdat_files(full_run_out_dat, save_restore_out_dat2, start_time=t[1],)
-=======
-
-@pytest.mark.parametrize("create_tmp_simulation_config_file", [
-    {
-        "simconfig_fixture": "ringtest_baseconfig",
-        "extra_config": {
-            "target_simulator": "CORENEURON",
-            "inputs": {
-                "Stimulus": {
-                    "module": "pulse",
-                    "input_type": "current_clamp",
-                    "delay": 5,
-                    "duration": 50,
-                    "node_set": "RingA",
-                    "represents_physical_electrode": True,
-                    "amp_start": 10,
-                    "width": 1,
-                    "frequency": 50
-                }
-            },
-            "reports": {
-                "soma_v": {
-                    "type": "compartment",
-                    "cells": "Mosaic",
-                    "variable_name": "v",
-                    "sections": "soma",
-                    "dt": 0.1,
-                    "start_time": 0.0,
-                    "end_time": 18.0,
-                },
-                "compartment_i": {
-                    "type": "compartment",
-                    "cells": "Mosaic",
-                    "variable_name": "i_membrane",
-                    "sections": "all",
-                    "dt": 1,
-                    "start_time": 0.0,
-                    "end_time": 40.0,
-                },
-            },
-            "run": {
-                "tstop": 0,
-            },
-            "output": {
-                "output_dir": "output_0_0",
-            }
-        }
-    }
-], indirect=True)
-def test_full_run_vs_save_restore(create_tmp_simulation_config_file):
-    """
-    Test the save and restore functionality of the simulation.
-
-    This test performs the following steps:
-    1. Runs a full simulation and dumps the cell states for all the GIDs.
-    2. Updates the simulation configuration to run a partial simulation, saving a checkpoint.
-    3. Restores the simulation from the checkpoint and dumps the cell states again.
-    4. Compares the dumped cell states from the full run with those from the save-restore process.
-    5. Compares the output data files (out.dat) from the full run and the save-restore process
-       for consistency within specified time ranges.
-
-    Note: this also implicitly tests that the save/restore works even if the save folder is
-    not a subfolder of the output folder.
-    """
-    gids = [0, 1, 2, 1000, 1001]
-    t = [0, 13, 26]
-
-    update_sim_conf(t[2], f"output_{t[0]}_{t[2]}")
-
-    for i in gids:
-        command = ["neurodamus", "simulation_config.json", f"--dump-cell-state={i}"]
-        subprocess.run(command, check=True, capture_output=True)
-
-    update_sim_conf(t[1], f"output_{t[0]}_{t[1]}")
-
-    command = ["neurodamus", "simulation_config.json", f"--save=checkpoint_{t[1]}"]
-    subprocess.run(command, check=True, capture_output=True)
-
-    # check result.conf end times
-    report_confs = utils.ReportConf.load(f"checkpoint_{t[1]}/report.conf")
-    assert report_confs.reports["soma_v.h5"].end_time == t[1]
-    assert report_confs.reports["compartment_i.h5"].end_time == t[1]
-
-    update_sim_conf(t[2], f"output_{t[1]}_{t[2]}")
-
-    for i in gids:
-        command = [
-            "neurodamus",
-            "simulation_config.json",
-            f"--dump-cell-state={i}",
-            f"--restore=checkpoint_{t[1]}"]
-        subprocess.run(command, check=True, capture_output=True)
-
-    command = [
-        "neurodamus",
-        "simulation_config.json",
-        f"--save=checkpoint_{t[2]}",
-        f"--restore=checkpoint_{t[1]}"]
-    subprocess.run(command, check=True, capture_output=True, text=True)
-
-    # check result.conf end times
-    report_confs = utils.ReportConf.load(f"checkpoint_{t[2]}/report.conf")
-    assert report_confs.reports["soma_v.h5"].end_time == 18
-    assert report_confs.reports["compartment_i.h5"].end_time == t[2]
-
-    # compare celldump states
-    full_run_dir = Path(f"output_{t[0]}_{t[2]}")
-    save_restore_dir2 = Path(f"output_{t[1]}_{t[2]}")
-    # Compare the files of the form 1_cpu_t<t>.corenrn
-    for i in gids:
-        file_name = f"{i+1}_cpu_t{t[2]:.6f}.corenrn"
-        file1 = full_run_dir / file_name
-        file2 = save_restore_dir2 / file_name
-        if not file1.exists() or not file2.exists():
-            raise FileNotFoundError(f"One or both files do not exist: {file1}, {file2}")
-        # Compare the files
-        assert filecmp.cmp(file1, file2, shallow=False)
-
-    # Compare the out.dat files
-    out_dat_file = "out.dat"
-    full_run_out_dat = full_run_dir / out_dat_file
-    save_restore_dir1 = Path(f"output_{t[0]}_{t[1]}")
-    save_restore_out_dat1 = save_restore_dir1 / out_dat_file
-    save_restore_out_dat2 = save_restore_dir2 / out_dat_file
-    assert utils.compare_outdat_files(full_run_out_dat, save_restore_out_dat1, end_time=t[1],)
-    assert utils.compare_outdat_files(full_run_out_dat, save_restore_out_dat2, start_time=t[1],)
->>>>>>> 38730751
+#     assert utils.compare_outdat_files(full_run_out_dat, save_restore_out_dat2, start_time=t[1],)