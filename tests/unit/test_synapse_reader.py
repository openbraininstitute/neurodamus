from pathlib import Path
from unittest.mock import Mock

import numpy as np
import numpy.testing as npt

from neurodamus.cell_distributor import CellDistributor
from neurodamus.connection_manager import ConnectionManagerBase
from neurodamus.core.nodeset import SelectionNodeSet
from neurodamus.gap_junction import GapJunctionSynapseReader
from neurodamus.io.synapse_reader import SonataReader
from neurodamus.target_manager import NodesetTarget
from neurodamus.utils.memory import DryRunStats

SIM_DIR = Path(__file__).parent.parent.absolute() / "simulations"


def test_gapjunction_sonata_reader():
    sonata_file = SIM_DIR / "mini_thalamus_sonata/gapjunction/edges.h5"
    sonata_reader = GapJunctionSynapseReader(sonata_file)
    syn_params_sonata = sonata_reader.get_synapse_parameters(0)
    ref_junction_id_pre = np.array([10257., 43930., 226003., 298841., 324744.,
                                    1094745., 1167632., 1172523., 1260104.])
    ref_junction_id_post = np.array([14., 52., 71., 76., 78., 84., 89., 90., 93.])
    ref_weight = np.array([0.2, 0.2, 0.2, 0.2, 0.2, 0.2, 0.2, 0.2, 0.2])
    npt.assert_allclose(syn_params_sonata.efferent_junction_id, ref_junction_id_pre)
    npt.assert_allclose(syn_params_sonata.afferent_junction_id, ref_junction_id_post)
    npt.assert_allclose(syn_params_sonata.weight, ref_weight)


def test_syn_read_counts():
    sonata_file = SIM_DIR / "usecase3/local_edges_A.h5"
    reader = SonataReader(sonata_file, "NodeA__NodeA__chemical")

    full_counts = reader.get_counts(np.array([0, 1, 2], dtype=int))
    assert len(full_counts) == 3  # dataset has only two but the count=0 must be set
    assert full_counts[0] == 2
    assert full_counts[1] == 2
    assert full_counts[2] == 0

    conn_counts = reader.get_conn_counts([0])
    assert len(conn_counts) == 1
    assert conn_counts[0] == {1: 2}

    # Will reuse cache
    conn_counts = reader.get_conn_counts([0, 1])
    assert len(conn_counts) == 2
    assert conn_counts[0] == {1: 2}  # [1->0] 2 synapses
    assert conn_counts[1] == {0: 2}  # [0->1] 2 synapses

    # Fully from cache
    conn_counts = reader.get_conn_counts([1])
    assert len(conn_counts) == 1
    assert conn_counts[1] == {0: 2}  # [0->1] 2 synapses


def test_conn_manager_syn_stats():
    """
    Test ConnectionManagerBase._get_conn_stats using a mocked SynapseRuleManager.

    Verifies that synapse statistics are correctly computed and accumulated
    in DryRunStats when targeting different sets of nodes.

    Test scenario:
    - The Sonata edges file has:
        * 2 edges from node 0 to node 1
        * 2 edges from node 1 to node 0
    - DryRunStats is initialized with metypes "metype-x" and "metype-y" 
      for population "pop-A".

    Checks:
    1. Correct count for a single-node target.
    2. Correct additional count when expanding the target.
    3. Correct cumulative count when reinitializing the manager and stats.
    """
    sonata_file = SIM_DIR / "usecase3/local_edges_A.h5"
    cell_manager = Mock(CellDistributor)
    cell_manager.population_name = "pop-A"

    stats = DryRunStats()
<<<<<<< HEAD
    stats.pop_metype_gids = {"pop-A": {"metype-x": [1], "metype-y": [2]}}
    conn_manager = ConnectionManagerBase(None, None, cell_manager, None, dry_run_stats=stats)
    conn_manager._synapse_reader = SonataReader(sonata_file, "NodeA__NodeA__chemical")

    target_ns = NodesetTarget("nodeset1", [SelectionNodeSet([1])], local_nodes=[SelectionNodeSet([1, 2, 3, 4])])
=======
    stats.pop_metype_gids = {"pop-A": {"metype-x": [0], "metype-y": [1]}}
    conn_manager = ConnectionManagerBase(None, None, cell_manager, None, dry_run_stats=stats)
    conn_manager._synapse_reader = SonataReader(sonata_file, "NodeA__NodeA__chemical")

    target_ns = NodesetTarget("nodeset1", [SelectionNodeSet([0])], local_nodes=[SelectionNodeSet(list(range(4)))])
>>>>>>> 1615f76b
    total_synapses_metype_x = conn_manager._get_conn_stats(target_ns)
    assert total_synapses_metype_x == 2
    assert stats.metype_cell_syn_average["metype-x"] == 2

    # With a larger target we will count just the difference
<<<<<<< HEAD
    target_ns2 = NodesetTarget("nodeset2", [SelectionNodeSet([1, 2, 3, 4])], local_nodes=[SelectionNodeSet([1, 2, 3, 4])])
=======
    target_ns2 = NodesetTarget("nodeset2", [SelectionNodeSet(list(range(4)))], local_nodes=[SelectionNodeSet(list(range(4)))])
>>>>>>> 1615f76b
    additional_synapses = conn_manager._get_conn_stats(target_ns2)
    assert additional_synapses == 2
    assert stats.metype_cell_syn_average["metype-x"] == 2
    assert stats.metype_cell_syn_average["metype-y"] == 2

    # If we reinitialize the conn_manager and stats object then we should get the sum
    stats = DryRunStats()
<<<<<<< HEAD
    stats.pop_metype_gids = {"pop-A": {"metype-x": [1], "metype-y": [2]}}
=======
    stats.pop_metype_gids = {"pop-A": {"metype-x": [0], "metype-y": [1]}}
>>>>>>> 1615f76b
    conn_manager = ConnectionManagerBase(None, None, cell_manager, None, dry_run_stats=stats)
    conn_manager._synapse_reader = SonataReader(sonata_file, "NodeA__NodeA__chemical")

    total_synapses = conn_manager._get_conn_stats(target_ns2)
    assert total_synapses == total_synapses_metype_x + additional_synapses
    assert stats.metype_cell_syn_average["metype-x"] == 2
    assert stats.metype_cell_syn_average["metype-y"] == 2<|MERGE_RESOLUTION|>--- conflicted
+++ resolved
@@ -78,29 +78,17 @@
     cell_manager.population_name = "pop-A"
 
     stats = DryRunStats()
-<<<<<<< HEAD
-    stats.pop_metype_gids = {"pop-A": {"metype-x": [1], "metype-y": [2]}}
-    conn_manager = ConnectionManagerBase(None, None, cell_manager, None, dry_run_stats=stats)
-    conn_manager._synapse_reader = SonataReader(sonata_file, "NodeA__NodeA__chemical")
-
-    target_ns = NodesetTarget("nodeset1", [SelectionNodeSet([1])], local_nodes=[SelectionNodeSet([1, 2, 3, 4])])
-=======
     stats.pop_metype_gids = {"pop-A": {"metype-x": [0], "metype-y": [1]}}
     conn_manager = ConnectionManagerBase(None, None, cell_manager, None, dry_run_stats=stats)
     conn_manager._synapse_reader = SonataReader(sonata_file, "NodeA__NodeA__chemical")
 
     target_ns = NodesetTarget("nodeset1", [SelectionNodeSet([0])], local_nodes=[SelectionNodeSet(list(range(4)))])
->>>>>>> 1615f76b
     total_synapses_metype_x = conn_manager._get_conn_stats(target_ns)
     assert total_synapses_metype_x == 2
     assert stats.metype_cell_syn_average["metype-x"] == 2
 
     # With a larger target we will count just the difference
-<<<<<<< HEAD
-    target_ns2 = NodesetTarget("nodeset2", [SelectionNodeSet([1, 2, 3, 4])], local_nodes=[SelectionNodeSet([1, 2, 3, 4])])
-=======
     target_ns2 = NodesetTarget("nodeset2", [SelectionNodeSet(list(range(4)))], local_nodes=[SelectionNodeSet(list(range(4)))])
->>>>>>> 1615f76b
     additional_synapses = conn_manager._get_conn_stats(target_ns2)
     assert additional_synapses == 2
     assert stats.metype_cell_syn_average["metype-x"] == 2
@@ -108,11 +96,7 @@
 
     # If we reinitialize the conn_manager and stats object then we should get the sum
     stats = DryRunStats()
-<<<<<<< HEAD
-    stats.pop_metype_gids = {"pop-A": {"metype-x": [1], "metype-y": [2]}}
-=======
     stats.pop_metype_gids = {"pop-A": {"metype-x": [0], "metype-y": [1]}}
->>>>>>> 1615f76b
     conn_manager = ConnectionManagerBase(None, None, cell_manager, None, dry_run_stats=stats)
     conn_manager._synapse_reader = SonataReader(sonata_file, "NodeA__NodeA__chemical")
 
