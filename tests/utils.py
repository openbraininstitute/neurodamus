--- conflicted
+++ resolved
@@ -8,38 +8,6 @@
 from neurodamus.core.configuration import SimConfig
 
 
-<<<<<<< HEAD
-def find_peaks(trace, threshold=-0.05):
-    """
-    Identify peak indices in a signal by detecting strong negative second-order
-    derivatives after smoothing.
-
-    Args:
-        trace (array-like): Input signal.
-        threshold (float, optional): Threshold for detecting strong reductions.
-                                     Defaults to -0.05.
-
-    Returns:
-        np.ndarray: Indices of detected peaks.
-    """
-    # Calculate the second-order difference of the
-    # voltage vector (trace_second_derivative)
-    trace_second_derivative = np.diff(trace, 2)
-    # Convolve the trace_second_derivative with a smoothing kernel
-    # [1, 2, 4, 2, 1] to reduce noise
-    kernel = np.array([1, 2, 4, 2, 1]) / 10
-    window_sum = np.convolve(trace_second_derivative, kernel, 'valid')
-    # Find the positions where the window sum is below threshold,
-    # indicating the beginning of a peak
-    strong_reduction_pos = np.nonzero(window_sum < threshold)[0]
-
-    # Filter out consecutive positions, the negative second
-    # derivative may persist for a while
-    peaks_idxs = strong_reduction_pos[np.insert(
-        np.diff(strong_reduction_pos) > 1, 0, True)]
-
-    return peaks_idxs
-=======
 def merge_dicts(parent: dict, child: dict):
     """Merge dictionaries recursively (in case of nested dicts) giving priority to child over parent
     for ties. Values of matching keys must match or a TypeError is raised.
@@ -89,7 +57,6 @@
         return child[k]
 
     return {k: merge_vals(k, parent, child) for k in set(parent) | set(child)}
->>>>>>> ae27d40a
 
 
 def get_edge_data(nd, src_pop: str, src_rawgid: int, tgt_pop: str, tgt_rawgid: int):
