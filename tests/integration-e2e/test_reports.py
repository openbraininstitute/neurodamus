
from pathlib import Path

import libsonata
import numpy.testing as npt
import pytest

from neurodamus import Neurodamus
from neurodamus.core.configuration import SimConfig
from ..conftest import V5_SONATA, RINGTEST_DIR
from ..utils import ReportReader
import copy
from neurodamus.utils.pyutils import CumulativeError
from neurodamus.core.coreneuron_simulation_config import CoreSimulationConfig


_BASE_EXTRA_CONFIG = {
            "simconfig_fixture": "TO_BE_REPLACED",
            "extra_config": {
                "target_simulator": "TO_BE_REPLACED",
                "inputs": {
                    "override_field": 1,
                    "Stimulus": {
                        "module": "pulse",
                        "input_type": "current_clamp",
                        "represents_physical_electrode": True,
                        "amp_start": 3,
                        "width": 10,
                        "frequency": 50,
                        "delay": 0,
                        "duration": 50,
                        "node_set": "TO_BE_REPLACED",
                    },
                },
                "reports": {
                    "compartment_v": {
                        "type": "compartment",
                        "cells": "Mosaic",
                        "variable_name": "v",
                        "sections": "all",
                        "dt": 1,
                        "start_time": 0.0,
                        "end_time": 40.0,
                        "scaling": "none"
                    },
                    "summation_v": {
                        "type": "summation",
                        "cells": "Mosaic",
                        "variable_name": "v",
                        "sections": "soma",
                        "dt": 1,
                        "start_time": 0.0,
                        "end_time": 40.0,
                        "scaling": "none",
                    },
                    "compartment_i_membrane": {
                        "type": "compartment",
                        "cells": "Mosaic",
                        "variable_name": "i_membrane",
                        "sections": "all",
                        "dt": 1,
                        "start_time": 0.0,
                        "end_time": 40.0,
                    },
                    "summation_i_membrane": {
                        "type": "summation",
                        "cells": "Mosaic",
                        "variable_name": "i_membrane",
                        "sections": "soma",
                        "dt": 1,
                        "start_time": 0.0,
                        "end_time": 40.0,
                        "scaling": "none",
                    },
                    "compartment_pas": {
                        "type": "compartment",
                        "cells": "Mosaic",
                        "variable_name": "pas",
                        "sections": "all",
                        "dt": 1,
                        "start_time": 0.0,
                        "end_time": 40.0,
                    },
                    "summation_pas": {
                        "type": "summation",
                        "cells": "Mosaic",
                        "variable_name": "pas",
                        "sections": "soma",
                        "dt": 1,
                        "start_time": 0.0,
                        "end_time": 40.0,
                        "scaling": "none",
                    },
                    "summation_v_area_scaling": {
                        "type": "summation",
                        "cells": "Mosaic",
                        "variable_name": "v",
                        "sections": "soma",
                        "dt": 1,
                        "start_time": 0.0,
                        "end_time": 40.0,
                    },
                    "summation_IClamp": {
                        "type": "summation",
                        "cells": "Mosaic",
                        "variable_name": "IClamp",
                        "sections": "all",
                        "compartments": "all",
                        "dt": 1,
                        "start_time": 0.0,
                        "end_time": 40.0,
                        "scaling": "none",
                    },
                    "summation_i_membrane_IClamp": {
                        "type": "summation",
                        "cells": "Mosaic",
                        "variable_name": "i_membrane,IClamp",
                        "sections": "all",
                        "compartments": "all",
                        "dt": 1,
                        "start_time": 0.0,
                        "end_time": 40.0,
                        "scaling": "none",
                    },
                    "summation_IClamp_i_membrane": {
                        "type": "summation",
                        "cells": "Mosaic",
                        "variable_name": "IClamp,i_membrane",
                        "sections": "all",
                        "compartments": "all",
                        "dt": 1,
                        "start_time": 0.0,
                        "end_time": 40.0,
                        "scaling": "none",
                    },
                    "summation_ProbAMPANMDA_EMS": {
                        "type": "summation",
                        "cells": "Mosaic",
                        "variable_name": "ProbAMPANMDA_EMS",
                        "sections": "all",
                        "compartments": "all",
                        "dt": 1,
                        "start_time": 0.0,
                        "end_time": 40.0,
                        "scaling": "none",
                    },
                },
            },
        }
def make_extra_config(base, simulator):
    assert base in ["v5_sonata_config", "ringtest_baseconfig"], f"Unsupported base config: {base}"

    ans = copy.deepcopy(_BASE_EXTRA_CONFIG)
    ans["extra_config"]["target_simulator"] = simulator
    ans["simconfig_fixture"] = base

    if base == "v5_sonata_config":
        ans["extra_config"]["inputs"]["Stimulus"]["node_set"] = "Mini5"
        ans["extra_config"]["compartment_sets_file"] = str(V5_SONATA / "compartment_sets.json")
        ans["extra_config"]["reports"]["compartment_set_v"] = {
            "type": "compartment_set",
            "compartment_set": "cs1",
            "variable_name": "v",
            "dt": 1,
            "start_time": 0.0,
            "end_time": 40.0,
            "scaling": "none"
        }
        ans["extra_config"]["reports"]["compartment_set_i_membrane"] = {
            "type": "compartment_set",
            "compartment_set": "cs1",
            "variable_name": "i_membrane",
            "dt": 1,
            "start_time": 0.0,
            "end_time": 40.0,
            "scaling": "none"
        }
        ans["extra_config"]["reports"]["compartment_set_pas"] = {
            "type": "compartment_set",
            "compartment_set": "cs1",
            "variable_name": "pas",
            "dt": 1,
            "start_time": 0.0,
            "end_time": 40.0,
            "scaling": "none"
        }
        ans["extra_config"]["reports"]["synapse_ProbAMPANMDA_EMS_tau_d_AMPA"] = {
                "type": "synapse",
                "cells": "Mosaic",
                "variable_name": "ProbAMPANMDA_EMS.tau_d_AMPA",
                "sections": "all",
                "unit": "nS",
                "dt": 1,
                "start_time": 0.0,
                "end_time": 40.0,
        }
    else:
        ans["extra_config"]["inputs"]["Stimulus"]["node_set"] = "RingA"
        ans["extra_config"]["compartment_sets_file"] = str(RINGTEST_DIR / "compartment_sets.json")
        ans["extra_config"]["reports"]["compartment_set_A_v"] = {
            "type": "compartment_set",
            "compartment_set": "csA",
            "variable_name": "v",
            "dt": 1,
            "start_time": 0.0,
            "end_time": 40.0,
            "scaling": "none"
        }
        ans["extra_config"]["reports"]["compartment_set_B_v"] = {
            "type": "compartment_set",
            "compartment_set": "csB",
            "variable_name": "v",
            "dt": 1,
            "start_time": 0.0,
            "end_time": 40.0,
            "scaling": "none"
        }

    return ans


@pytest.mark.parametrize(
    "create_tmp_simulation_config_file",
    [
        make_extra_config("v5_sonata_config", "NEURON"),
        make_extra_config("v5_sonata_config", "CORENEURON"),
        make_extra_config("ringtest_baseconfig", "NEURON"),
        make_extra_config("ringtest_baseconfig", "CORENEURON")
    ],
    indirect=True,
)
@pytest.mark.slow
def test_reports_compartment_vs_summation_reference_compartment_set(create_tmp_simulation_config_file):
    """
    Test that the summation report matches the summed compartment report.

    Runs a simulation generating both compartment and summation reports for 'pas',
    then asserts that summing compartment data per gid equals the summation report data,
    within numerical tolerance.
    """
    nd = Neurodamus(create_tmp_simulation_config_file)
    output_dir = Path(SimConfig.output_root)
    is_v5_sonata = "output_sonata2" in str(output_dir)
    reference_dir = V5_SONATA / "reference" / "reports" if is_v5_sonata else RINGTEST_DIR / "reference" / "reports"

    nd.run()
    loose_tols = {"rtol": 1e-6, "atol": 1e-6}

    # compartment vs summation
    for var in ["v", "i_membrane", "pas"]:
        r_compartment = ReportReader(output_dir / f"compartment_{var}.h5")
        r_summation = ReportReader(output_dir / f"summation_{var}.h5")

        r_compartment.convert_to_summation()
        # summation after report printing loses accuracy due to truncation
        # We use the loose tols in that case
        assert r_compartment.allclose(r_summation, **loose_tols), f"The summation-converted-compartment:\n{r_compartment}\ndiffers from the summation one:\n{r_summation}"

    # summation vs summation. Variable reordering
    r_summation_i_membrane_IClamp = ReportReader(output_dir / f"summation_i_membrane_IClamp.h5")
    r_summation_IClamp_i_membrane = ReportReader(output_dir / f"summation_IClamp_i_membrane.h5")
    assert r_summation_i_membrane_IClamp == r_summation_IClamp_i_membrane, (
        "Reports from 'summation_i_membrane_IClamp.h5' and 'summation_IClamp_i_membrane.h5' differ."
    )

    # summation vs manual sum
    r_summation_IClamp = ReportReader(output_dir / f"summation_IClamp.h5")
    r_compartment_i_membrane = ReportReader(output_dir / f"compartment_i_membrane.h5")
    r_summation_i_membrane_IClamp_manual = r_compartment_i_membrane+ r_summation_IClamp
    # summation after report printing loses accuracy due to truncation
    # We use the loose tols in that case
    assert r_summation_i_membrane_IClamp.allclose(r_summation_i_membrane_IClamp_manual, **loose_tols), "Summation report does not match manual addition of compartment_i_membrane and summation_IClamp reports."

    # Compare files to reference. Since the reference is fixed, this is also a comparison neuron vs coreneuron
    # reference produced with neuron
    # coreneuron does not have exactly the same results, we use the loose tols in that case
    loose_tol_files = {"summation_i_membrane.h5"}
    for ref_file in reference_dir.glob("*.h5"):
        r_reference = ReportReader(ref_file)   
        file = output_dir / ref_file.name 
        r = ReportReader(file)

        assert r.allclose(r_reference, **(loose_tols if ref_file.name in loose_tol_files else {})), f"The reports differ:\n{file}\n{ref_file}"

    # compartment vs compartment_set
    # magic list of positions in the full compartment list. It was done by hand because there isn't a clear cut way
    # to associate columns among compartment and compartment_sets. In particular there is no compartment_id in the 
    # reports (nor offset)
    if is_v5_sonata:
        ids = [0, 7, 7, 8, 190, 206, 348, 360]
        for var in ["v", "i_membrane", "pas"]:
            r_compartment = ReportReader(output_dir / f"compartment_{var}.h5")
            r_compartment = r_compartment.reduce_to_compartment_set_report("default", ids)
            r_compartment_set = ReportReader(output_dir / f"compartment_set_{var}.h5")

            assert r_compartment == r_compartment_set, f"Compartment and compartment_set reports differ for var: `{var}`\n{r_compartment}\r{r_compartment_set}"
    else:
        r_compartment = ReportReader(output_dir / "compartment_v.h5")
        r_compartment_A = r_compartment.reduce_to_compartment_set_report("RingA", [5, 8, 9])
        r_compartment_set_A = ReportReader(output_dir / "compartment_set_A_v.h5")
        assert r_compartment_A == r_compartment_set_A
        r_compartment_B = r_compartment.reduce_to_compartment_set_report("RingB", [0, 1, 2])
        r_compartment_set_B = ReportReader(output_dir / "compartment_set_B_v.h5")
        assert r_compartment_B == r_compartment_set_B

@pytest.mark.parametrize(
    "create_tmp_simulation_config_file",
    [
{
            "simconfig_fixture": "ringtest_baseconfig",
            "extra_config": {
                "target_simulator": "NEURON",
                "reports": {
                    "compartment_IClamp": {
                        "type": "compartment",
                        "cells": "Mosaic",
                        "variable_name": "IClamp",
                        "sections": "all",
                        "compartments": "all",
                        "dt": 1,
                        "start_time": 0.0,
                        "end_time": 40.0,
                        "scaling": "none",
                    },
                },
            },
        }
    ],
    indirect=True,
)
@pytest.mark.slow
def test_compartment_missing_ref(create_tmp_simulation_config_file):
    """
    Compartment reports should raise an error when requesting a reference value 
    that is not present in all compartments.
    """
    with pytest.raises(CumulativeError, match="No reference found for variable 'i' of mechanism 'IClamp' at location 0.5"): 
        Neurodamus(create_tmp_simulation_config_file)

@pytest.mark.parametrize(
    "create_tmp_simulation_config_file",
    [
{
            "simconfig_fixture": "v5_sonata_config",
            "extra_config": {
                "target_simulator": "NEURON",
                "reports": {
                    "compartment_ProbAMPANMDA_EMS": {
                        "type": "compartment",
                        "cells": "Mosaic",
                        "variable_name": "ProbAMPANMDA_EMS",
                        "sections": "all",
                        "compartments": "all",
                        "dt": 1,
                        "start_time": 0.0,
                        "end_time": 40.0,
                        "scaling": "none",
                    },
                },
            },
        }
    ],
    indirect=True,
)
@pytest.mark.slow
def test_compartment_missing_ref(create_tmp_simulation_config_file):
    """
    Compartment reports should raise an error when requesting a reference value 
    that is not present in all compartments.
    """
    with pytest.raises(CumulativeError, match="Expected one reference for variable 'i' of mechanism 'ProbAMPANMDA_EMS' at location 0.5, but found 8"): 
        Neurodamus(create_tmp_simulation_config_file)


@pytest.mark.parametrize(
    "create_tmp_simulation_config_file",
    [
{
            "simconfig_fixture": "ringtest_baseconfig",
            "extra_config": {
                "target_simulator": "NEURON",
                "compartment_sets_file": str(RINGTEST_DIR / "compartment_sets.json"),
                "inputs": {
                    "override_field": 1,
                    "Stimulus": {
                        "module": "pulse",
                        "input_type": "current_clamp",
                        "represents_physical_electrode": True,
                        "amp_start": 3,
                        "width": 10,
                        "frequency": 50,
                        "delay": 0,
                        "duration": 50,
                        "node_set": "RingA",
                    },
                },
                "reports": {
                    "compartment_set_A_v": {
                        "type": "compartment_set",
                        "compartment_set": "csA",
                        "variable_name": "v",
                        "dt": 1,
                        "start_time": 0.0,
                        "end_time": 40.0,
                        "scaling": "none"
                    }
                },
            },
        }

    ],
    indirect=True,
)
@pytest.mark.slow
<<<<<<< HEAD
def test_reports_compartment_set_without_cached_targets(create_tmp_simulation_config_file):
=======
def test_results_are_identical_with_single_report(create_tmp_simulation_config_file):
>>>>>>> katta/node_sets
    """
    Test that a compartment set report can be retrieved and processed
    when no other reports are present.

    Neurodamus may cache `NodesetTarget` for reuse. Since compartment sets
    depend on the general `node_sets` keyword to resolve targets, this mechanism
    is fragile. Cached targets could mask the issue. This test ensures that
    the report works correctly without relying on cached targets.
    """
    nd = Neurodamus(create_tmp_simulation_config_file)
    output_dir = Path(SimConfig.output_root)
    reference_dir = RINGTEST_DIR / "reference" / "reports"
    nd.run()

    # Compare files to reference
    file_name = "compartment_set_A_v.h5"
    r_reference = ReportReader(reference_dir / file_name)   
    r = ReportReader(output_dir / file_name )
    assert r_reference == r


@pytest.mark.parametrize(
    "create_tmp_simulation_config_file",
    [
        make_extra_config("v5_sonata_config", "CORENEURON"),
    ],
    indirect=True,
)
def test_reports_cell_permute(create_tmp_simulation_config_file):
    """
    Test that enabling cell permutation (cell_permute=node-adjacency) preserves report consistency.
    """
    nd = Neurodamus(create_tmp_simulation_config_file, cell_permute="node-adjacency", keep_build=True)
    output_dir = Path(SimConfig.output_root)
    reference_dir = V5_SONATA / "reference" / "reports"
    sim_conf = CoreSimulationConfig.load("build/sim.conf")
    assert sim_conf.cell_permute == 1

    nd.run()
    loose_tols = {"rtol": 1e-6, "atol": 1e-6}

    # Compare files to reference. Since the reference is fixed, this is also a comparison neuron vs coreneuron
    # reference produced with neuron
    # coreneuron does not have exactly the same results, we use the loose tols in that case
    loose_tol_files = {"summation_i_membrane.h5"}
    for ref_file in reference_dir.glob("*.h5"):
        r_reference = ReportReader(ref_file)   
        file = output_dir / ref_file.name 
        r = ReportReader(file)

        assert r.allclose(r_reference, **(loose_tols if ref_file.name in loose_tol_files else {})), f"The reports differ:\n{file}\n{ref_file}"
<|MERGE_RESOLUTION|>--- conflicted
+++ resolved
@@ -412,11 +412,7 @@
     indirect=True,
 )
 @pytest.mark.slow
-<<<<<<< HEAD
-def test_reports_compartment_set_without_cached_targets(create_tmp_simulation_config_file):
-=======
 def test_results_are_identical_with_single_report(create_tmp_simulation_config_file):
->>>>>>> katta/node_sets
     """
     Test that a compartment set report can be retrieved and processed
     when no other reports are present.
