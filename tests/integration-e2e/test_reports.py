--- conflicted
+++ resolved
@@ -16,90 +16,6 @@
     data = report[pop_name].get()
     return node_ids, data
 
-<<<<<<< HEAD
-
-def _create_reports_config(original_config_path: Path, tmp_path: Path) -> tuple[Path, Path]:
-    """
-    Create a modified configuration file in a temporary directory.
-    """
-    # Read the original config file
-    with open(original_config_path, 'r') as f:
-        config = json.load(f)
-
-    # Update the network path in the config
-    config["network"] = str(SIM_DIR / "sub_mini5" / "circuit_config.json")
-    config["compartment_sets_file"] =  str(SIM_DIR / "compartment_sets.json")
-
-    # Modify the necessary fields
-    config["reports"] = config.get("reports", {})
-    config["reports"]["summation_report"] = {
-        "type": "summation",
-        "cells": "Mosaic",
-        "variable_name": "i_membrane,IClamp",
-        "sections": "all",
-        "dt": 0.1,
-        "start_time": 0.0,
-        "end_time": 40.0
-    }
-    config["reports"]["synapse_report"] = {
-        "type": "synapse",
-        "cells": "Mosaic",
-        "variable_name": "ProbAMPANMDA_EMS.g",
-        "sections": "all",
-        "dt": 0.1,
-        "start_time": 0.0,
-        "end_time": 40.0
-    }
-    # Added to verify no exception is raised when point process is not present in a section
-    config["reports"]["summation_ProbGABAAB"] = {
-        "type": "summation",
-        "cells": "Mosaic",
-        "variable_name": "ProbGABAAB_EMS.i",
-        "sections": "all",
-        "dt": 0.1,
-        "start_time": 0.0,
-        "end_time": 40.0
-    }
-    config["reports"]["compartment_v"] = {
-        "type": "compartment",
-        "sections": "soma",
-        "compartment": "all",
-        "variable_name": "v",
-        "dt": 0.1,
-        "start_time": 0.0,
-        "end_time": 40.0
-    }
-    config["reports"]["compartment_set_v"] = {
-        "type": "compartment_set",
-        "compartment_set": "cs1",
-        "variable_name": "v",
-        "dt": 0.1,
-        "start_time": 0.0,
-        "end_time": 40.0
-    }
-
-    # Write the modified configuration to a temporary file in tmp_path
-    temp_config_path = tmp_path / "reports_config.json"
-    with open(temp_config_path, "w") as f:
-        json.dump(config, f, indent=4)
-
-    output_dir = Path(config["output"]["output_dir"])
-    if not output_dir.is_absolute():
-        output_dir = tmp_path / output_dir
-
-    return temp_config_path, output_dir
-
-
-@pytest.mark.slow
-def test_v5_sonata_reports(tmp_path):
-    import numpy.testing as npt
-    from neurodamus import Neurodamus
-
-    config_file = SIM_DIR / "simulation_config_mini.json"
-    temp_config_path, output_dir = _create_reports_config(config_file, tmp_path)
-
-    nd = Neurodamus(str(temp_config_path), keep_build=True)
-=======
 @pytest.mark.parametrize("create_tmp_simulation_config_file", [
     {
         "simconfig_fixture": "v5_sonata_config",
@@ -139,8 +55,8 @@
 ], indirect=True)
 @pytest.mark.slow
 def test_v5_sonata_reports(create_tmp_simulation_config_file):
+    output_dir = Path(SimConfig.output_root)
     nd = Neurodamus(create_tmp_simulation_config_file)
->>>>>>> fd64f481
     nd.run()
 
     report_refs = {
@@ -151,7 +67,6 @@
 
     # Go through each report and compare the results
     for report_name, refs in report_refs.items():
-<<<<<<< HEAD
         result_ids, result_data = _read_sonata_report(output_dir / report_name)
         assert result_ids == node_ids
         res = [result_data.data[row][col] for row, col, _ref in refs]
@@ -171,10 +86,4 @@
     # test compare compartment_v.h5 with compartment_set_v.h5
     _, soma_v_data = _read_sonata_report(output_dir / "compartment_v.h5")
     for col_res, col_ref in [(0, 0), (4, 2), (6, 3)]:
-        npt.assert_allclose(result_data.data[:,col_res], soma_v_data.data[:,col_ref])
-=======
-        result_ids, result_data = _read_sonata_report(Path(SimConfig.output_root) / report_name)
-        assert result_ids == node_id_refs
-        for row, col, ref in refs:
-            npt.assert_allclose(result_data.data[row][col], ref)
->>>>>>> fd64f481
+        npt.assert_allclose(result_data.data[:,col_res], soma_v_data.data[:,col_ref])